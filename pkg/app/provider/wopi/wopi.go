// Copyright 2018-2023 CERN
//
// Licensed under the Apache License, Version 2.0 (the "License");
// you may not use this file except in compliance with the License.
// You may obtain a copy of the License at
//
//     http://www.apache.org/licenses/LICENSE-2.0
//
// Unless required by applicable law or agreed to in writing, software
// distributed under the License is distributed on an "AS IS" BASIS,
// WITHOUT WARRANTIES OR CONDITIONS OF ANY KIND, either express or implied.
// See the License for the specific language governing permissions and
// limitations under the License.
//
// In applying this license, CERN does not waive the privileges and immunities
// granted to it by virtue of its status as an Intergovernmental Organization
// or submit itself to any jurisdiction.

package wopi

import (
	"bytes"
	"context"
	"encoding/json"
	"fmt"
	"io"
	"io/ioutil"
	"net/http"
	"net/url"
	"os"
	"path"
	"path/filepath"
	"strconv"
	"strings"
	"time"

	"github.com/beevik/etree"
	appprovider "github.com/cs3org/go-cs3apis/cs3/app/provider/v1beta1"
	appregistry "github.com/cs3org/go-cs3apis/cs3/app/registry/v1beta1"
	authpb "github.com/cs3org/go-cs3apis/cs3/auth/provider/v1beta1"
	userpb "github.com/cs3org/go-cs3apis/cs3/identity/user/v1beta1"
	provider "github.com/cs3org/go-cs3apis/cs3/storage/provider/v1beta1"
	typespb "github.com/cs3org/go-cs3apis/cs3/types/v1beta1"
	"github.com/cs3org/reva/pkg/app"
	"github.com/cs3org/reva/pkg/app/provider/registry"
	"github.com/cs3org/reva/pkg/appctx"
	"github.com/cs3org/reva/pkg/auth/scope"
	ctxpkg "github.com/cs3org/reva/pkg/ctx"
	"github.com/cs3org/reva/pkg/errtypes"
	"github.com/cs3org/reva/pkg/mime"
	"github.com/cs3org/reva/pkg/rgrpc/todo/pool"
	"github.com/cs3org/reva/pkg/rhttp"
	"github.com/cs3org/reva/pkg/sharedconf"
	"github.com/cs3org/reva/pkg/utils"
	"github.com/golang-jwt/jwt"
	"github.com/mitchellh/mapstructure"
	"github.com/pkg/errors"
)

const publicLinkURLPrefix = "/files/link/public/"

const ocmLinkURLPrefix = "/files/spaces/sciencemesh/"

type userType string

const (
	invalid   userType = "invalid"
	regular   userType = "regular"
	federated userType = "federated"
	ocm       userType = "ocm"
	anonymous userType = "anonymous"
)

func init() {
	registry.Register("wopi", New)
}

type config struct {
	IOPSecret           string `mapstructure:"iop_secret" docs:";The IOP secret used to connect to the wopiserver."`
	WopiURL             string `mapstructure:"wopi_url" docs:";The wopiserver's URL."`
	AppName             string `mapstructure:"app_name" docs:";The App user-friendly name."`
	AppIconURI          string `mapstructure:"app_icon_uri" docs:";A URI to a static asset which represents the app icon."`
	FolderBaseURL       string `mapstructure:"folder_base_url" docs:";The base URL to generate links to navigate back to the containing folder."`
	AppURL              string `mapstructure:"app_url" docs:";The App URL."`
	AppIntURL           string `mapstructure:"app_int_url" docs:";The internal app URL in case of dockerized deployments. Defaults to AppURL"`
	AppAPIKey           string `mapstructure:"app_api_key" docs:";The API key used by the app, if applicable."`
	JWTSecret           string `mapstructure:"jwt_secret" docs:";The JWT secret to be used to retrieve the token TTL."`
	CustomMimeTypesJSON string `mapstructure:"custom_mime_types_json" docs:"nil;An optional mapping file with the list of supported custom file extensions and corresponding mime types."`
	AppDesktopOnly      bool   `mapstructure:"app_desktop_only" docs:"false;Specifies if the app can be opened only on desktop."`
	InsecureConnections bool   `mapstructure:"insecure_connections"`
}

func parseConfig(m map[string]interface{}) (*config, error) {
	c := &config{}
	if err := mapstructure.Decode(m, c); err != nil {
		return nil, err
	}
	return c, nil
}

type wopiProvider struct {
	conf       *config
	wopiClient *http.Client
	appURLs    map[string]map[string]string // map[viewMode]map[extension]appURL
}

// New returns an implementation of the app.Provider interface that
// connects to an application in the backend.
func New(m map[string]interface{}) (app.Provider, error) {
	c, err := parseConfig(m)
	if err != nil {
		return nil, err
	}

	if c.AppIntURL == "" {
		c.AppIntURL = c.AppURL
	}
	if c.IOPSecret == "" {
		c.IOPSecret = os.Getenv("REVA_APPPROVIDER_IOPSECRET")
	}
	c.JWTSecret = sharedconf.GetJWTSecret(c.JWTSecret)

	appURLs, err := getAppURLs(c)
	if err != nil {
		return nil, err
	}

	wopiClient := rhttp.GetHTTPClient(
		rhttp.Timeout(time.Duration(10*int64(time.Second))),
		rhttp.Insecure(c.InsecureConnections),
	)
	wopiClient.CheckRedirect = func(req *http.Request, via []*http.Request) error {
		return http.ErrUseLastResponse
	}

	// read and register custom mime types if configured
	err = registerMimeTypes(c.CustomMimeTypesJSON)
	if err != nil {
		return nil, err
	}

	return &wopiProvider{
		conf:       c,
		wopiClient: wopiClient,
		appURLs:    appURLs,
	}, nil
}

func (p *wopiProvider) GetAppURL(ctx context.Context, resource *provider.ResourceInfo, viewMode appprovider.ViewMode, token string, opaqueMap map[string]*typespb.OpaqueEntry, language string) (*appprovider.OpenInAppURL, error) {
	log := appctx.GetLogger(ctx)

	ext := path.Ext(resource.Path)
	wopiurl, err := url.Parse(p.conf.WopiURL)
	if err != nil {
		return nil, err
	}
	wopiurl.Path = path.Join(wopiurl.Path, "/wopi/iop/openinapp")

	httpReq, err := rhttp.NewRequest(ctx, http.MethodGet, wopiurl.String(), nil)
	if err != nil {
		return nil, err
	}

	q := httpReq.URL.Query()
	q.Add("fileid", resource.GetId().OpaqueId)
	q.Add("endpoint", resource.GetId().StorageId)
	q.Add("viewmode", viewMode.String())
	q.Add("appname", p.conf.AppName)

	var ut = invalid
	u, ok := ctxpkg.ContextGetUser(ctx)
	if !ok {
		// we must have been authenticated
		return nil, errors.New("wopi: ContextGetUser failed")
	}
	if u.Id.Type == userpb.UserType_USER_TYPE_LIGHTWEIGHT || u.Id.Type == userpb.UserType_USER_TYPE_FEDERATED {
		q.Add("userid", resource.Owner.OpaqueId+"@"+resource.Owner.Idp)
		ut = federated
	} else {
		q.Add("userid", u.Id.OpaqueId+"@"+u.Id.Idp)
	}

	scopes, ok := ctxpkg.ContextGetScopes(ctx)
	if !ok {
		// we must find at least one scope (as owner or sharee)
		return nil, errors.New("wopi: ContextGetScopes failed")
	}

	// TODO (lopresti) consolidate with the templating implemented in the edge branch;
	// here we assume the FolderBaseURL looks like `https://<hostname>` and we
	// either append `/files/spaces/<full_path>` or the proper URL prefix + `/<relative_path>`
	var rPath string
	var pathErr error
	_, pubrole := utils.HasPublicShareRole(u)
	_, ocmrole := utils.HasOCMShareRole(u)
	switch {
	case pubrole:
		// we are in a public link, username is not set so it will default to "Guest xyz"
		ut = anonymous
		rPath, pathErr = getPathForExternalLink(ctx, scopes, resource, publicLinkURLPrefix)
		if pathErr != nil {
			log.Warn().Err(pathErr).Msg("wopi: failed to extract relative path from public link scope")
		}
	case ocmrole:
		// OCM users have no username: use displayname@Idp
		ut = ocm
		q.Add("username", u.DisplayName+" @ "+u.Id.Idp)
		// and resolve the folder
		rPath, pathErr = getPathForExternalLink(ctx, scopes, resource, ocmLinkURLPrefix)
		if pathErr != nil {
			log.Warn().Err(pathErr).Msg("wopi: failed to extract relative path from ocm link scope")
		}
	default:
		// in all other cases use the resource's path
		if ut == invalid {
			ut = regular
		}
		rPath = "/files/spaces/" + path.Dir(resource.Path)
		q.Add("username", u.DisplayName)
	}
	if rPath != "" {
		fu, err := url.JoinPath(p.conf.FolderBaseURL, rPath)
		if err != nil {
			log.Error().Err(err).Msg("wopi: failed to prepare folderurl parameter, folder_base_url may be malformed")
		} else {
			q.Add("folderurl", fu)
		}
	}
	q.Add("usertype", string(ut))

	var viewAppURL string
	if viewAppURLs, ok := p.appURLs["view"]; ok {
		if viewAppURL, ok = viewAppURLs[ext]; ok {
			q.Add("appviewurl", viewAppURL)
		}
	}
	var access = "edit"
	if resource.GetSize() == 0 {
		if _, ok := p.appURLs["editnew"]; ok {
			access = "editnew"
		}
	}
	if editAppURLs, ok := p.appURLs[access]; ok {
		if editAppURL, ok := editAppURLs[ext]; ok {
			q.Add("appurl", editAppURL)
		}
	}
	if q.Get("appurl") == "" {
		// assuming that a view action is always available in the /hosting/discovery manifest
		// eg. Collabora does support viewing jpgs but no editing
		// eg. OnlyOffice does support viewing pdfs but no editing
		// there is no known case of supporting edit only without view
		q.Add("appurl", viewAppURL)
	}
	if q.Get("appurl") == "" && q.Get("appviewurl") == "" {
		return nil, errors.New("wopi: neither edit nor view app url found")
	}
	if p.conf.AppIntURL != "" {
		q.Add("appinturl", p.conf.AppIntURL)
	}

	if _, ok := opaqueMap["forcelock"]; ok {
		// this is to work around an issue with Microsoft Office, cf. cs3org/wopiserver#106
		q.Add("forcelock", "1")
	}

	httpReq.URL.RawQuery = q.Encode()

	if p.conf.AppAPIKey != "" {
		httpReq.Header.Set("ApiKey", p.conf.AppAPIKey)
	}

	httpReq.Header.Set("Authorization", "Bearer "+p.conf.IOPSecret)
	httpReq.Header.Set("TokenHeader", token)

	log.Debug().Str("url", httpReq.URL.String()).Msg("Sending request to wopiserver")
	// Call the WOPI server and parse the response (body will always contain a payload)
	openRes, err := p.wopiClient.Do(httpReq)
	if err != nil {
		return nil, errors.Wrap(err, "wopi: error performing open request to wopiserver")
	}
	defer openRes.Body.Close()

	body, err := io.ReadAll(openRes.Body)
	if err != nil {
		return nil, err
	}
	if openRes.StatusCode != http.StatusOK {
		// WOPI returned failure: body contains a user-friendly error message (yet perform a sanity check)
		sbody := ""
		if body != nil {
			sbody = string(body)
		}
		log.Warn().Str("status", openRes.Status).Str("error", sbody).Msg("wopi: wopiserver returned error")
		return nil, errors.New(sbody)
	}

	var result map[string]interface{}
	err = json.Unmarshal(body, &result)
	if err != nil {
		return nil, err
	}

	tokenTTL, err := p.getAccessTokenTTL(ctx)
	if err != nil {
		return nil, err
	}

	appFullURL := result["app-url"].(string)

	if language != "" {
		url, err := url.Parse(appFullURL)
		if err != nil {
			return nil, err
		}
		urlQuery := url.Query()
		urlQuery.Set("ui", language)   // OnlyOffice + Office365
		urlQuery.Set("lang", language) // Collabora
		urlQuery.Set("rs", language)   // Office365, https://learn.microsoft.com/en-us/microsoft-365/cloud-storage-partner-program/online/discovery#dc_llcc
		url.RawQuery = urlQuery.Encode()
		appFullURL = url.String()
	}

	// Depending on whether the WOPI server returned any form parameters or not,
	// we decide whether the request method is POST or GET
	var formParams map[string]string
	method := http.MethodGet
	if form, ok := result["form-parameters"].(map[string]interface{}); ok {
		if tkn, ok := form["access_token"].(string); ok {
			formParams = map[string]string{
				"access_token":     tkn,
				"access_token_ttl": tokenTTL,
			}
			method = http.MethodPost
		}
	}

	log.Info().Str("url", appFullURL).Str("resource", resource.Path).Msg("wopi: returning URL for file")
	return &appprovider.OpenInAppURL{
		AppUrl:         appFullURL,
		Method:         method,
		FormParameters: formParams,
	}, nil
}

func (p *wopiProvider) GetAppProviderInfo(ctx context.Context) (*appregistry.ProviderInfo, error) {
	// Initially we store the mime types in a map to avoid duplicates
	mimeTypesMap := make(map[string]bool)
	for _, extensions := range p.appURLs {
		for ext := range extensions {
			m := mime.Detect(false, ext)
			mimeTypesMap[m] = true
		}
	}

	mimeTypes := make([]string, 0, len(mimeTypesMap))
	for m := range mimeTypesMap {
		mimeTypes = append(mimeTypes, m)
	}

	return &appregistry.ProviderInfo{
		Name:        p.conf.AppName,
		Icon:        p.conf.AppIconURI,
		DesktopOnly: p.conf.AppDesktopOnly,
		MimeTypes:   mimeTypes,
	}, nil
}

func registerMimeTypes(mappingFile string) error {
	// TODO(lopresti) this function also exists in the storage provider, to be seen if we want to factor it out, though a
	// fileext <-> mimetype "service" would have to be served by the gateway for it to be accessible both by storage providers and app providers.
	if mappingFile != "" {
		f, err := ioutil.ReadFile(mappingFile)
		if err != nil {
			return fmt.Errorf("storageprovider: error reading the custom mime types file: +%v", err)
		}
		mimeTypes := map[string]string{}
		err = json.Unmarshal(f, &mimeTypes)
		if err != nil {
			return fmt.Errorf("storageprovider: error unmarshalling the custom mime types file: +%v", err)
		}
		// register all mime types that were read
		for e, m := range mimeTypes {
			mime.RegisterMime(e, m)
		}
	}
	return nil
}

func getAppURLs(c *config) (map[string]map[string]string, error) {
	// Initialize WOPI URLs by discovery
	httpcl := rhttp.GetHTTPClient(
		rhttp.Timeout(time.Duration(5*int64(time.Second))),
		rhttp.Insecure(c.InsecureConnections),
	)

	appurl, err := url.Parse(c.AppIntURL)
	if err != nil {
		return nil, err
	}
	appurl.Path = path.Join(appurl.Path, "/hosting/discovery")

	discReq, err := http.NewRequest(http.MethodGet, appurl.String(), nil)
	if err != nil {
		return nil, err
	}
	discRes, err := httpcl.Do(discReq)
	if err != nil {
		return nil, err
	}
	defer discRes.Body.Close()

	var appURLs map[string]map[string]string

	if discRes.StatusCode == http.StatusOK {
		appURLs, err = parseWopiDiscovery(discRes.Body)
		if err != nil {
			return nil, errors.Wrap(err, "error parsing wopi discovery response")
		}
	} else if discRes.StatusCode == http.StatusNotFound {
		// this may be a bridge-supported app
		discReq, err = http.NewRequest(http.MethodGet, c.AppIntURL, nil)
		if err != nil {
			return nil, err
		}
		discRes, err = httpcl.Do(discReq)
		if err != nil {
			return nil, err
		}
		defer discRes.Body.Close()

		buf := new(bytes.Buffer)
		_, err = buf.ReadFrom(discRes.Body)
		if err != nil {
			return nil, err
		}

		// scrape app's home page to find the appname
		if !strings.Contains(buf.String(), c.AppName) {
			return nil, errors.New("Application server at " + c.AppURL + " does not match this AppProvider for " + c.AppName)
		}

		// register the supported mimetypes in the AppRegistry: this is hardcoded for the time being
		// TODO(lopresti) move to config
		switch c.AppName {
		case "CodiMD":
			appURLs = getCodimdExtensions(c.AppURL)
		case "Etherpad":
			appURLs = getEtherpadExtensions(c.AppURL)
		default:
			return nil, errors.New("Application server " + c.AppName + " running at " + c.AppURL + " is unsupported")
		}
	}
	return appURLs, nil
}

func (p *wopiProvider) getAccessTokenTTL(ctx context.Context) (string, error) {
	tkn := ctxpkg.ContextMustGetToken(ctx)
	token, err := jwt.ParseWithClaims(tkn, &jwt.StandardClaims{}, func(token *jwt.Token) (interface{}, error) {
		return []byte(p.conf.JWTSecret), nil
	})
	if err != nil {
		return "", err
	}

	if claims, ok := token.Claims.(*jwt.StandardClaims); ok && token.Valid {
		// milliseconds since Jan 1, 1970 UTC as required in https://learn.microsoft.com/en-us/microsoft-365/cloud-storage-partner-program/rest/concepts#the-access_token_ttl-property
		return strconv.FormatInt(claims.ExpiresAt*1000, 10), nil
	}

	return "", errtypes.InvalidCredentials("wopi: invalid token present in ctx")
}

func parseWopiDiscovery(body io.Reader) (map[string]map[string]string, error) {
	appURLs := make(map[string]map[string]string)

	doc := etree.NewDocument()
	if _, err := doc.ReadFrom(body); err != nil {
		return nil, err
	}
	root := doc.SelectElement("wopi-discovery")
	if root == nil {
		return nil, errors.New("wopi-discovery response malformed")
	}

	for _, netzone := range root.SelectElements("net-zone") {
		if strings.Contains(netzone.SelectAttrValue("name", ""), "external") {
			for _, app := range netzone.SelectElements("app") {
				for _, action := range app.SelectElements("action") {
					access := action.SelectAttrValue("name", "")
					if access == "view" || access == "edit" || access == "editnew" {
						ext := action.SelectAttrValue("ext", "")
						urlString := action.SelectAttrValue("urlsrc", "")

						if ext == "" || urlString == "" {
							continue
						}

						u, err := url.Parse(urlString)
						if err != nil {
							// it sucks we cannot log here because this function is run
							// on init without any context.
							// TODO(labkode): add logging when we'll have static logging in boot phase.
							continue
						}

						// remove any malformed query parameter from discovery urls
						q := u.Query()
						for k := range q {
							if strings.Contains(k, "<") || strings.Contains(k, ">") {
								q.Del(k)
							}
						}

						u.RawQuery = q.Encode()

						if _, ok := appURLs[access]; !ok {
							appURLs[access] = make(map[string]string)
						}
						appURLs[access]["."+ext] = u.String()
					}
				}
			}
		}
	}
	return appURLs, nil
}

func getPathForExternalLink(ctx context.Context, scopes map[string]*authpb.Scope, resource *provider.ResourceInfo, pathPrefix string) (string, error) {
	pubShares, err := scope.GetPublicSharesFromScopes(scopes)
	if err != nil {
		return "", err
	}
	ocmShares, err := scope.GetOCMSharesFromScopes(scopes)
	if err != nil {
		return "", err
	}
	var resID *provider.ResourceId
	var token string
	switch {
	case len(pubShares) == 1:
		resID = pubShares[0].ResourceId
		token = pubShares[0].Token
	case len(ocmShares) == 1:
		resID = ocmShares[0].ResourceId
		token = ocmShares[0].Token
	default:
		return "", errors.New("Either one public xor OCM share is supported, lookups not implemented")
	}

	client, err := pool.GetGatewayServiceClient(pool.Endpoint(sharedconf.GetGatewaySVC("")))
	if err != nil {
		return "", err
	}
	statRes, err := client.Stat(ctx, &provider.StatRequest{
		Ref: &provider.Reference{
			ResourceId: resID,
		},
	})
	if err != nil {
		return "", err
	}

	if statRes.Info.Path == resource.Path {
		// this is a direct link to the resource
		return pathPrefix + token, nil
	}
	// otherwise we are in a subfolder of the public link
	relPath, err := filepath.Rel(statRes.Info.Path, resource.Path)
	if err != nil {
		return "", err
	}
	if strings.HasPrefix(relPath, "../") {
		return "", errors.New("Scope path does not contain target resource")
	}
<<<<<<< HEAD
	return path.Join("/files/public/show/"+pubShares[0].Token, path.Dir(relPath)), nil
}

func getCodimdExtensions(appURL string) map[string]map[string]string {
	// Register custom mime types
	mime.RegisterMime(".zmd", "application/compressed-markdown")

	appURLs := make(map[string]map[string]string)
	appURLs["edit"] = map[string]string{
		".txt": appURL,
		".md":  appURL,
		".zmd": appURL,
	}
	return appURLs
}

func getEtherpadExtensions(appURL string) map[string]map[string]string {
	appURLs := make(map[string]map[string]string)
	appURLs["edit"] = map[string]string{
		".epd": appURL,
	}
	return appURLs
=======
	return path.Join(pathPrefix+token, path.Dir(relPath)), nil
>>>>>>> 92d6561c
}<|MERGE_RESOLUTION|>--- conflicted
+++ resolved
@@ -573,8 +573,7 @@
 	if strings.HasPrefix(relPath, "../") {
 		return "", errors.New("Scope path does not contain target resource")
 	}
-<<<<<<< HEAD
-	return path.Join("/files/public/show/"+pubShares[0].Token, path.Dir(relPath)), nil
+	return path.Join(pathPrefix+token, path.Dir(relPath)), nil
 }
 
 func getCodimdExtensions(appURL string) map[string]map[string]string {
@@ -596,7 +595,4 @@
 		".epd": appURL,
 	}
 	return appURLs
-=======
-	return path.Join(pathPrefix+token, path.Dir(relPath)), nil
->>>>>>> 92d6561c
 }