--- conflicted
+++ resolved
@@ -24,10 +24,7 @@
 	"context"
 	"encoding/json"
 	"fmt"
-<<<<<<< HEAD
-=======
 	"io/ioutil"
->>>>>>> c5b7874c
 	"strings"
 	"time"
 
@@ -35,25 +32,16 @@
 	authpb "github.com/cs3org/go-cs3apis/cs3/auth/provider/v1beta1"
 	user "github.com/cs3org/go-cs3apis/cs3/identity/user/v1beta1"
 	rpc "github.com/cs3org/go-cs3apis/cs3/rpc/v1beta1"
-<<<<<<< HEAD
+	"github.com/cs3org/reva/v2/pkg/appctx"
 	"github.com/cs3org/reva/v2/pkg/auth"
 	"github.com/cs3org/reva/v2/pkg/auth/manager/registry"
 	"github.com/cs3org/reva/v2/pkg/auth/scope"
+	"github.com/cs3org/reva/v2/pkg/errtypes"
+	"github.com/cs3org/reva/v2/pkg/rgrpc/status"
 	"github.com/cs3org/reva/v2/pkg/rgrpc/todo/pool"
 	"github.com/cs3org/reva/v2/pkg/rhttp"
 	"github.com/cs3org/reva/v2/pkg/sharedconf"
-=======
-	"github.com/cs3org/reva/pkg/appctx"
-	"github.com/cs3org/reva/pkg/auth"
-	"github.com/cs3org/reva/pkg/auth/manager/registry"
-	"github.com/cs3org/reva/pkg/auth/scope"
-	"github.com/cs3org/reva/pkg/errtypes"
-	"github.com/cs3org/reva/pkg/rgrpc/status"
-	"github.com/cs3org/reva/pkg/rgrpc/todo/pool"
-	"github.com/cs3org/reva/pkg/rhttp"
-	"github.com/cs3org/reva/pkg/sharedconf"
 	"github.com/juliangruber/go-intersect"
->>>>>>> c5b7874c
 	"github.com/mitchellh/mapstructure"
 	"github.com/pkg/errors"
 	"golang.org/x/oauth2"
@@ -197,16 +185,6 @@
 	}
 	if claims["preferred_username"] == nil {
 		claims["preferred_username"] = claims[am.c.IDClaim]
-<<<<<<< HEAD
-	}
-	if claims["name"] == nil {
-		claims["name"] = claims[am.c.IDClaim]
-	}
-
-	if claims["email"] == nil {
-		return nil, nil, fmt.Errorf("no \"email\" attribute found in userinfo: maybe the client did not request the oidc \"email\"-scope")
-=======
->>>>>>> c5b7874c
 	}
 	if claims["preferred_username"] == nil {
 		claims["preferred_username"] = claims["email"]
@@ -234,11 +212,7 @@
 
 	userID := &user.UserId{
 		OpaqueId: claims[am.c.IDClaim].(string), // a stable non reassignable id
-<<<<<<< HEAD
-		Idp:      claims["issuer"].(string),     // in the scope of this issuer
-=======
 		Idp:      claims["iss"].(string),        // in the scope of this issuer
->>>>>>> c5b7874c
 		Type:     getUserType(claims[am.c.IDClaim].(string)),
 	}
 
@@ -321,8 +295,6 @@
 	return am.provider, nil
 }
 
-<<<<<<< HEAD
-=======
 func (am *mgr) resolveUser(ctx context.Context, claims map[string]interface{}) error {
 	if len(am.oidcUsersMapping) > 0 {
 		var username string
@@ -377,7 +349,6 @@
 	return nil
 }
 
->>>>>>> c5b7874c
 func getUserType(upn string) user.UserType {
 	var t user.UserType
 	switch {
@@ -389,8 +360,4 @@
 		t = user.UserType_USER_TYPE_PRIMARY
 	}
 	return t
-<<<<<<< HEAD
-
-=======
->>>>>>> c5b7874c
 }