--- conflicted
+++ resolved
@@ -281,15 +281,11 @@
 	ctx := session.Context(context.Background())
 
 	if revertNodeMetadata {
-<<<<<<< HEAD
+		n, err := session.Node(ctx)
+		if err != nil {
+			appctx.GetLogger(ctx).Error().Err(err).Str("sessionid", session.ID()).Msg("reading node for session failed")
+		}
 		if session.NodeExists() && session.info.MetaData["versionsPath"] != "" {
-=======
-		n, err := session.Node(ctx)
-		if err != nil {
-			appctx.GetLogger(ctx).Error().Err(err).Str("spaceid", n.SpaceID).Str("nodeid", n.ID).Str("uploadid", session.ID()).Msg("reading node for session failed")
-		}
-		if session.NodeExists() {
->>>>>>> 034a8cf4
 			p := session.info.MetaData["versionsPath"]
 			if err := session.store.lu.CopyMetadata(ctx, p, n.InternalPath(), func(attributeName string, value []byte) (newValue []byte, copy bool) {
 				return value, strings.HasPrefix(attributeName, prefixes.ChecksumPrefix) ||
