// Copyright 2018-2021 CERN
//
// Licensed under the Apache License, Version 2.0 (the "License");
// you may not use this file except in compliance with the License.
// You may obtain a copy of the License at
//
//     http://www.apache.org/licenses/LICENSE-2.0
//
// Unless required by applicable law or agreed to in writing, software
// distributed under the License is distributed on an "AS IS" BASIS,
// WITHOUT WARRANTIES OR CONDITIONS OF ANY KIND, either express or implied.
// See the License for the specific language governing permissions and
// limitations under the License.
//
// In applying this license, CERN does not waive the privileges and immunities
// granted to it by virtue of its status as an Intergovernmental Organization
// or submit itself to any jurisdiction.

package mock

import (
	"context"
	"io"
	"os"

	"github.com/cs3org/reva/pkg/storage/utils/downloader"
)

type mockDownloader struct{}

// NewDownloader creates a mock downloader that implements the Downloader interface
// supposed to be used for testing.
func NewDownloader() downloader.Downloader {
	return &mockDownloader{}
}

<<<<<<< HEAD
// Download copies the content of a local file into the dst Writer
func (m *mockDownloader) Download(ctx context.Context, path string) (io.ReadCloser, error) {
	return os.Open(path)
=======
// Download copies the content of a local file into the dst Writer.
func (m *mockDownloader) Download(ctx context.Context, path string, dst io.Writer) error {
	f, err := os.Open(path)
	if err != nil {
		return err
	}
	defer f.Close()
	fr := bufio.NewReader(f)
	_, err = io.Copy(dst, fr)
	return err
>>>>>>> 79a7d134
}<|MERGE_RESOLUTION|>--- conflicted
+++ resolved
@@ -34,20 +34,7 @@
 	return &mockDownloader{}
 }
 
-<<<<<<< HEAD
 // Download copies the content of a local file into the dst Writer
 func (m *mockDownloader) Download(ctx context.Context, path string) (io.ReadCloser, error) {
 	return os.Open(path)
-=======
-// Download copies the content of a local file into the dst Writer.
-func (m *mockDownloader) Download(ctx context.Context, path string, dst io.Writer) error {
-	f, err := os.Open(path)
-	if err != nil {
-		return err
-	}
-	defer f.Close()
-	fr := bufio.NewReader(f)
-	_, err = io.Copy(dst, fr)
-	return err
->>>>>>> 79a7d134
 }