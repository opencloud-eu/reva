--- conflicted
+++ resolved
@@ -142,15 +142,7 @@
 test-go-version:
 	@echo -e "$(MINIMUM_GO_VERSION)\n$(shell echo $(GO_VERSION) | sed 's/go//')" | sort -Vc &> /dev/null || echo -e "\n\033[33;5m[WARNING]\033[0m You are not using a supported go version. Please use $(MINIMUM_GO_VERSION) or above.\n"
 
-<<<<<<< HEAD
-# for manual building only
-deps:
-	cd /tmp && rm -rf golangci-lint &&  git clone --quiet -b 'v1.46.2' --single-branch --depth 1 https://github.com/golangci/golangci-lint &> /dev/null && cd golangci-lint/cmd/golangci-lint && go install
-	cd /tmp && go install golang.org/x/tools/cmd/goimports@latest
-
-=======
 .PHONY: build-ci
->>>>>>> 4fe6d90e
 build-ci: off
 	go build -ldflags ${CI_BUILD_FLAGS} -o ./cmd/revad/revad ./cmd/revad
 	go build -ldflags ${CI_BUILD_FLAGS} -o ./cmd/reva/reva ./cmd/reva
@@ -185,6 +177,4 @@
 	@echo behat composer.lock is not up to date.
 
 composer.lock: composer.json
-	@echo composer.lock is not up to date.
-
-
+	@echo composer.lock is not up to date.