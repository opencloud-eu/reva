---
variables:
  - &s3_cache_image 'plugins/s3-cache:1'

when:
  - event: [ push , manual ]
    branch: stable-2.29
  - event: [ pull_request ]

skip_clone: true
steps:
  purge:
    image: *s3_cache_image
    settings:
      access_key:
        from_secret: cache_s3_access_key
<<<<<<< HEAD
      AWS_SECRET_ACCESS_KEY:
        from_secret: cache_s3_secret_key
      S3_BUCKET:
        from_secret: cache_s3_bucket
      S3_ENDPOINT: "https://s3.ci.opencloud.eu"
    commands:
      - mc alias set s3 $S3_ENDPOINT $AWS_ACCESS_KEY_ID $AWS_SECRET_ACCESS_KEY
      - mc rm --recursive --force s3/$S3_BUCKET/${CI_REPO}/$CI_COMMIT_SHA-$CI_PIPELINE_NUMBER-revad
      - mc ls --recursive s3/$S3_BUCKET/opencloud-eu/reva
=======
      endpoint: "https://s3.ci.opencloud.eu"
      flush: true
      flush_age: 1
      flush_path: dev/opencloud-eu/reva/
      secret_key:
        from_secret: cache_s3_secret_key
>>>>>>> c9c8ab87
<|MERGE_RESOLUTION|>--- conflicted
+++ resolved
@@ -14,8 +14,11 @@
     settings:
       access_key:
         from_secret: cache_s3_access_key
-<<<<<<< HEAD
-      AWS_SECRET_ACCESS_KEY:
+      endpoint: "https://s3.ci.opencloud.eu"
+      flush: true
+      flush_age: 1
+      flush_path: dev/opencloud-eu/reva/
+      secret_key:
         from_secret: cache_s3_secret_key
       S3_BUCKET:
         from_secret: cache_s3_bucket
@@ -23,12 +26,4 @@
     commands:
       - mc alias set s3 $S3_ENDPOINT $AWS_ACCESS_KEY_ID $AWS_SECRET_ACCESS_KEY
       - mc rm --recursive --force s3/$S3_BUCKET/${CI_REPO}/$CI_COMMIT_SHA-$CI_PIPELINE_NUMBER-revad
-      - mc ls --recursive s3/$S3_BUCKET/opencloud-eu/reva
-=======
-      endpoint: "https://s3.ci.opencloud.eu"
-      flush: true
-      flush_age: 1
-      flush_path: dev/opencloud-eu/reva/
-      secret_key:
-        from_secret: cache_s3_secret_key
->>>>>>> c9c8ab87
+      - mc ls --recursive s3/$S3_BUCKET/opencloud-eu/reva