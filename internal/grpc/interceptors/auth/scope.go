// Copyright 2018-2023 CERN
//
// Licensed under the Apache License, Version 2.0 (the "License");
// you may not use this file except in compliance with the License.
// You may obtain a copy of the License at
//
//     http://www.apache.org/licenses/LICENSE-2.0
//
// Unless required by applicable law or agreed to in writing, software
// distributed under the License is distributed on an "AS IS" BASIS,
// WITHOUT WARRANTIES OR CONDITIONS OF ANY KIND, either express or implied.
// See the License for the specific language governing permissions and
// limitations under the License.
//
// In applying this license, CERN does not waive the privileges and immunities
// granted to it by virtue of its status as an Intergovernmental Organization
// or submit itself to any jurisdiction.

package auth

import (
	"context"
	"path/filepath"
	"strings"
	"time"

	appprovider "github.com/cs3org/go-cs3apis/cs3/app/provider/v1beta1"
	appregistry "github.com/cs3org/go-cs3apis/cs3/app/registry/v1beta1"
	authpb "github.com/cs3org/go-cs3apis/cs3/auth/provider/v1beta1"
	gateway "github.com/cs3org/go-cs3apis/cs3/gateway/v1beta1"
	userpb "github.com/cs3org/go-cs3apis/cs3/identity/user/v1beta1"
	rpc "github.com/cs3org/go-cs3apis/cs3/rpc/v1beta1"
	collaboration "github.com/cs3org/go-cs3apis/cs3/sharing/collaboration/v1beta1"
	link "github.com/cs3org/go-cs3apis/cs3/sharing/link/v1beta1"
	ocmv1beta1 "github.com/cs3org/go-cs3apis/cs3/sharing/ocm/v1beta1"
	provider "github.com/cs3org/go-cs3apis/cs3/storage/provider/v1beta1"
	registry "github.com/cs3org/go-cs3apis/cs3/storage/registry/v1beta1"
	"github.com/cs3org/reva/pkg/appctx"
	"github.com/cs3org/reva/pkg/auth/scope"
	ctxpkg "github.com/cs3org/reva/pkg/ctx"
	"github.com/cs3org/reva/pkg/errtypes"
	statuspkg "github.com/cs3org/reva/pkg/rgrpc/status"
	"github.com/cs3org/reva/pkg/rgrpc/todo/pool"
	"github.com/cs3org/reva/pkg/token"
	"github.com/cs3org/reva/pkg/utils"
	"github.com/cs3org/reva/pkg/utils/resourceid"
	"google.golang.org/grpc/metadata"
)

const (
	scopeDelimiter       = "#"
	scopeCacheExpiration = 3600
)

func expandAndVerifyScope(ctx context.Context, req interface{}, tokenScope map[string]*authpb.Scope, user *userpb.User, gatewayAddr string, mgr token.Manager) error {
	log := appctx.GetLogger(ctx)
	client, err := pool.GetGatewayServiceClient(pool.Endpoint(gatewayAddr))
	if err != nil {
		return err
	}

	if ref, ok := extractRef(req, tokenScope); ok {
		// The request is for a storage reference. This can be the case for multiple scenarios:
		// - If the path is not empty, the request might be coming from a share where the accessor is
		//   trying to impersonate the owner, since the share manager doesn't know the
		//   share path.
		// - If the ID not empty, the request might be coming from
		//   - a resource present inside a shared folder, or
		//   - a share created for a lightweight account after the token was minted.
		log.Info().Msgf("resolving storage reference to check token scope %s", ref.String())
		for k := range tokenScope {
			switch {
			case strings.HasPrefix(k, "publicshare"):
				if err = resolvePublicShare(ctx, ref, tokenScope[k], client, mgr); err == nil {
					return nil
				}
			case strings.HasPrefix(k, "share"):
				if err = resolveUserShare(ctx, ref, tokenScope[k], client, mgr); err == nil {
					return nil
				}
			case strings.HasPrefix(k, "ocmshare"):
				if err = resolveOCMShare(ctx, ref, tokenScope[k], client, mgr); err == nil {
					return nil
				}
			}
			if err != nil {
				log.Err(err).Msgf("error resolving reference %s under scope %+v", ref.String(), k)
			}
<<<<<<< HEAD
			if err != nil {
				log.Err(err).Msgf("error resolving reference %s under scope %+v", ref.String(), k)
			}
=======
>>>>>>> 92d6561c
		}
	}

	if checkLightweightScope(ctx, req, tokenScope, client) {
		return nil
	}

	return errtypes.PermissionDenied("access to resource not allowed within the assigned scope")
}

func hasLightweightScope(tokenScope map[string]*authpb.Scope) bool {
	for scope := range tokenScope {
		if strings.HasPrefix(scope, "lightweight") {
			return true
		}
	}
	return false
}

func checkLightweightScope(ctx context.Context, req interface{}, tokenScope map[string]*authpb.Scope, client gateway.GatewayAPIClient) bool {
	if !hasLightweightScope(tokenScope) {
		return false
	}

	switch r := req.(type) {
	// Viewer role
	case *registry.GetStorageProvidersRequest:
		return true
	case *provider.StatRequest:
		return true
	case *appregistry.GetAppProvidersRequest:
		return true
	case *provider.ListContainerRequest:
		return hasPermissions(ctx, client, r.GetRef(), &provider.ResourcePermissions{
			ListContainer: true,
		})
	case *provider.InitiateFileDownloadRequest:
		return hasPermissions(ctx, client, r.GetRef(), &provider.ResourcePermissions{
			InitiateFileDownload: true,
		})
	case *appprovider.OpenInAppRequest:
		return hasPermissions(ctx, client, &provider.Reference{ResourceId: r.ResourceInfo.Id}, &provider.ResourcePermissions{
			InitiateFileDownload: true,
		})
	case *gateway.OpenInAppRequest:
		return hasPermissions(ctx, client, r.GetRef(), &provider.ResourcePermissions{
			InitiateFileDownload: true,
		})

	// Editor role
	case *provider.CreateContainerRequest:
		parent, err := parentOfResource(ctx, client, r.GetRef())
		if err != nil {
			return false
		}
		return hasPermissions(ctx, client, parent, &provider.ResourcePermissions{
			CreateContainer: true,
		})
	case *provider.TouchFileRequest:
		parent, err := parentOfResource(ctx, client, r.GetRef())
		if err != nil {
			return false
		}
		return hasPermissions(ctx, client, parent, &provider.ResourcePermissions{
			InitiateFileUpload: true,
		})
	case *provider.DeleteRequest:
		return hasPermissions(ctx, client, r.GetRef(), &provider.ResourcePermissions{
			Delete: true,
		})
	case *provider.MoveRequest:
		return hasPermissions(ctx, client, r.Source, &provider.ResourcePermissions{
			InitiateFileDownload: true,
		}) && hasPermissions(ctx, client, r.Destination, &provider.ResourcePermissions{
			InitiateFileUpload: true,
		})
	case *provider.InitiateFileUploadRequest:
		parent, err := parentOfResource(ctx, client, r.GetRef())
		if err != nil {
			return false
		}
		return hasPermissions(ctx, client, parent, &provider.ResourcePermissions{
			InitiateFileUpload: true,
		})
	}

	return false
}

func parentOfResource(ctx context.Context, client gateway.GatewayAPIClient, ref *provider.Reference) (*provider.Reference, error) {
	if utils.IsAbsolutePathReference(ref) {
		parent := filepath.Dir(ref.GetPath())
		info, err := stat(ctx, client, &provider.Reference{Path: parent})
		if err != nil {
			return nil, err
		}
		return &provider.Reference{ResourceId: info.Id}, nil
	}

	info, err := stat(ctx, client, ref)
	if err != nil {
		return nil, err
	}
	return &provider.Reference{ResourceId: info.ParentId}, nil
}

func stat(ctx context.Context, client gateway.GatewayAPIClient, ref *provider.Reference) (*provider.ResourceInfo, error) {
	statRes, err := client.Stat(ctx, &provider.StatRequest{
		Ref: ref,
	})

	switch {
	case err != nil:
		return nil, err
	case statRes.Status.Code == rpc.Code_CODE_NOT_FOUND:
		return nil, errtypes.NotFound(statRes.Status.Message)
	case statRes.Status.Code != rpc.Code_CODE_OK:
		return nil, errtypes.InternalError(statRes.Status.Message)
	}

	return statRes.Info, nil
}

func hasPermissions(ctx context.Context, client gateway.GatewayAPIClient, ref *provider.Reference, permissionSet *provider.ResourcePermissions) bool {
	info, err := stat(ctx, client, ref)
	if err != nil {
		return false
	}
	return utils.HasPermissions(info.PermissionSet, permissionSet)
}

func resolvePublicShare(ctx context.Context, ref *provider.Reference, scope *authpb.Scope, client gateway.GatewayAPIClient, mgr token.Manager) error {
	var share link.PublicShare
	err := utils.UnmarshalJSONToProtoV1(scope.Resource.Value, &share)
	if err != nil {
		return err
	}

	return checkCacheForNestedResource(ctx, ref, share.ResourceId, client, mgr)
}

func resolveOCMShare(ctx context.Context, ref *provider.Reference, scope *authpb.Scope, client gateway.GatewayAPIClient, mgr token.Manager) error {
	var share ocmv1beta1.Share
	if err := utils.UnmarshalJSONToProtoV1(scope.Resource.Value, &share); err != nil {
		return err
	}

	return checkCacheForNestedResource(ctx, ref, share.ResourceId, client, mgr)
}

func resolveUserShare(ctx context.Context, ref *provider.Reference, scope *authpb.Scope, client gateway.GatewayAPIClient, mgr token.Manager) error {
	var share collaboration.Share
	err := utils.UnmarshalJSONToProtoV1(scope.Resource.Value, &share)
	if err != nil {
		return err
	}

	return checkCacheForNestedResource(ctx, ref, share.ResourceId, client, mgr)
}

func checkCacheForNestedResource(ctx context.Context, ref *provider.Reference, resource *provider.ResourceId, client gateway.GatewayAPIClient, mgr token.Manager) error {
	// Check if this ref is cached
	key := resourceid.OwnCloudResourceIDWrap(resource) + scopeDelimiter + getRefKey(ref)
	if _, err := scopeExpansionCache.Get(key); err == nil {
		return nil
	}

	if ok, err := checkIfNestedResource(ctx, ref, resource, client, mgr); err == nil && ok {
		_ = scopeExpansionCache.SetWithExpire(key, nil, scopeCacheExpiration*time.Second)
		return nil
	}

	return errtypes.PermissionDenied("request is not for a nested resource")
}

func isRelativePathOrEmpty(path string) bool {
	if len(path) == 0 {
		return true
	}
	return path[0] != '/'
}

func checkIfNestedResource(ctx context.Context, ref *provider.Reference, parent *provider.ResourceId, client gateway.GatewayAPIClient, mgr token.Manager) (bool, error) {
	// Since the resource ID is obtained from the scope, the current token
	// has access to it.
	statResponse, err := client.Stat(ctx, &provider.StatRequest{Ref: &provider.Reference{ResourceId: parent}})
	if err != nil {
		return false, err
	}
	if statResponse.Status.Code != rpc.Code_CODE_OK {
		return false, statuspkg.NewErrorFromCode(statResponse.Status.Code, "auth interceptor")
	}
	parentPath := statResponse.Info.Path

	// We mint a token as the owner of the public share and try to stat the reference
	// TODO(ishank011): We need to find a better alternative to this
	childPath := ref.GetPath()
<<<<<<< HEAD
	if isRelativePathOrEmpty(ref.GetPath()) {
=======
	if isRelativePathOrEmpty(childPath) {
		// We mint a token as the owner of the public share and try to stat the reference
		// TODO(ishank011): We need to find a better alternative to this

>>>>>>> 92d6561c
		userResp, err := client.GetUser(ctx, &userpb.GetUserRequest{UserId: statResponse.Info.Owner, SkipFetchingUserGroups: true})
		if err != nil || userResp.Status.Code != rpc.Code_CODE_OK {
			return false, err
		}

		scope, err := scope.AddOwnerScope(map[string]*authpb.Scope{})
		if err != nil {
			return false, err
		}
		token, err := mgr.MintToken(ctx, userResp.User, scope)
		if err != nil {
			return false, err
		}
		ctx = metadata.AppendToOutgoingContext(context.Background(), ctxpkg.TokenHeader, token)

		childStat, err := client.Stat(ctx, &provider.StatRequest{Ref: ref})
		if err != nil {
			return false, err
		}
		if childStat.Status.Code != rpc.Code_CODE_OK {
			return false, statuspkg.NewErrorFromCode(childStat.Status.Code, "auth interceptor")
		}
		childPath = childStat.Info.Path

	}

	return strings.HasPrefix(childPath, parentPath), nil
}

func extractRefForReaderRole(req interface{}) (*provider.Reference, bool) {
	switch v := req.(type) {
	// Read requests
	case *registry.GetStorageProvidersRequest:
		return v.GetRef(), true
	case *provider.StatRequest:
		return v.GetRef(), true
	case *provider.ListContainerRequest:
		return v.GetRef(), true
	case *provider.InitiateFileDownloadRequest:
		return v.GetRef(), true
	case *appprovider.OpenInAppRequest:
		return &provider.Reference{ResourceId: v.ResourceInfo.Id}, true
	case *gateway.OpenInAppRequest:
		return v.GetRef(), true
	case *provider.GetLockRequest:
		return v.GetRef(), true

	// App provider requests
	case *appregistry.GetAppProvidersRequest:
		return &provider.Reference{ResourceId: v.ResourceInfo.Id}, true
	}

	return nil, false
}

func extractRefForUploaderRole(req interface{}) (*provider.Reference, bool) {
	switch v := req.(type) {
	// Write Requests
	case *registry.GetStorageProvidersRequest:
		return v.GetRef(), true
	case *provider.StatRequest:
		return v.GetRef(), true
	case *provider.CreateContainerRequest:
		return v.GetRef(), true
	case *provider.TouchFileRequest:
		return v.GetRef(), true
	case *provider.InitiateFileUploadRequest:
		return v.GetRef(), true
	}

	return nil, false
}

func extractRefForEditorRole(req interface{}) (*provider.Reference, bool) {
	switch v := req.(type) {
	// Remaining edit Requests
	case *provider.DeleteRequest:
		return v.GetRef(), true
	case *provider.MoveRequest:
		return v.GetSource(), true
	case *provider.SetArbitraryMetadataRequest:
		return v.GetRef(), true
	case *provider.UnsetArbitraryMetadataRequest:
		return v.GetRef(), true
	case *provider.SetLockRequest:
		return v.GetRef(), true
	case *provider.RefreshLockRequest:
		return v.GetRef(), true
	case *provider.UnlockRequest:
		return v.GetRef(), true
	}

	return nil, false
}

func extractRef(req interface{}, tokenScope map[string]*authpb.Scope) (*provider.Reference, bool) {
	var readPerm, uploadPerm, editPerm bool
	for _, v := range tokenScope {
		if v.Role == authpb.Role_ROLE_OWNER || v.Role == authpb.Role_ROLE_EDITOR || v.Role == authpb.Role_ROLE_VIEWER {
			readPerm = true
		}
		if v.Role == authpb.Role_ROLE_OWNER || v.Role == authpb.Role_ROLE_EDITOR || v.Role == authpb.Role_ROLE_UPLOADER {
			uploadPerm = true
		}
		if v.Role == authpb.Role_ROLE_OWNER || v.Role == authpb.Role_ROLE_EDITOR {
			editPerm = true
		}
	}

	if readPerm {
		ref, ok := extractRefForReaderRole(req)
		if ok {
			return ref, true
		}
	}
	if uploadPerm {
		ref, ok := extractRefForUploaderRole(req)
		if ok {
			return ref, true
		}
	}
	if editPerm {
		ref, ok := extractRefForEditorRole(req)
		if ok {
			return ref, true
		}
	}

	return nil, false
}

func getRefKey(ref *provider.Reference) string {
	if ref.Path != "" {
		return ref.Path
	}
	return resourceid.OwnCloudResourceIDWrap(ref.ResourceId)
}<|MERGE_RESOLUTION|>--- conflicted
+++ resolved
@@ -86,12 +86,6 @@
 			if err != nil {
 				log.Err(err).Msgf("error resolving reference %s under scope %+v", ref.String(), k)
 			}
-<<<<<<< HEAD
-			if err != nil {
-				log.Err(err).Msgf("error resolving reference %s under scope %+v", ref.String(), k)
-			}
-=======
->>>>>>> 92d6561c
 		}
 	}
 
@@ -289,14 +283,10 @@
 	// We mint a token as the owner of the public share and try to stat the reference
 	// TODO(ishank011): We need to find a better alternative to this
 	childPath := ref.GetPath()
-<<<<<<< HEAD
-	if isRelativePathOrEmpty(ref.GetPath()) {
-=======
 	if isRelativePathOrEmpty(childPath) {
 		// We mint a token as the owner of the public share and try to stat the reference
 		// TODO(ishank011): We need to find a better alternative to this
 
->>>>>>> 92d6561c
 		userResp, err := client.GetUser(ctx, &userpb.GetUserRequest{UserId: statResponse.Info.Owner, SkipFetchingUserGroups: true})
 		if err != nil || userResp.Status.Code != rpc.Code_CODE_OK {
 			return false, err
