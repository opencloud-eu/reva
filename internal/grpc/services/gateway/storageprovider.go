// Copyright 2018-2021 CERN
//
// Licensed under the Apache License, Version 2.0 (the "License");
// you may not use this file except in compliance with the License.
// You may obtain a copy of the License at
//
//     http://www.apache.org/licenses/LICENSE-2.0
//
// Unless required by applicable law or agreed to in writing, software
// distributed under the License is distributed on an "AS IS" BASIS,
// WITHOUT WARRANTIES OR CONDITIONS OF ANY KIND, either express or implied.
// See the License for the specific language governing permissions and
// limitations under the License.
//
// In applying this license, CERN does not waive the privileges and immunities
// granted to it by virtue of its status as an Intergovernmental Organization
// or submit itself to any jurisdiction.

package gateway

import (
	"context"
	"fmt"
	"net/url"
	"path"
	"strings"
	"sync"
	"time"

	gateway "github.com/cs3org/go-cs3apis/cs3/gateway/v1beta1"
	rpc "github.com/cs3org/go-cs3apis/cs3/rpc/v1beta1"
	collaboration "github.com/cs3org/go-cs3apis/cs3/sharing/collaboration/v1beta1"
	provider "github.com/cs3org/go-cs3apis/cs3/storage/provider/v1beta1"
	registry "github.com/cs3org/go-cs3apis/cs3/storage/registry/v1beta1"
	types "github.com/cs3org/go-cs3apis/cs3/types/v1beta1"
<<<<<<< HEAD
	"github.com/cs3org/reva/internal/http/services/owncloud/ocs/conversions"
	ctxpkg "github.com/cs3org/reva/pkg/ctx"
	rtrace "github.com/cs3org/reva/pkg/trace"
	"github.com/cs3org/reva/pkg/utils"

=======
>>>>>>> 79a7d134
	"github.com/cs3org/reva/pkg/appctx"
	ctxpkg "github.com/cs3org/reva/pkg/ctx"
	"github.com/cs3org/reva/pkg/errtypes"
	"github.com/cs3org/reva/pkg/rgrpc/status"
	"github.com/cs3org/reva/pkg/rgrpc/todo/pool"
<<<<<<< HEAD
=======
	"github.com/cs3org/reva/pkg/storage/utils/etag"
	rtrace "github.com/cs3org/reva/pkg/trace"
	"github.com/cs3org/reva/pkg/utils"
>>>>>>> 79a7d134
	"github.com/golang-jwt/jwt"
	"github.com/google/uuid"
	"github.com/pkg/errors"
	"google.golang.org/grpc/codes"
	gstatus "google.golang.org/grpc/status"
	"google.golang.org/protobuf/types/known/fieldmaskpb"
)

// transferClaims are custom claims for a JWT token to be used between the metadata and data gateways.
type transferClaims struct {
	jwt.StandardClaims
	Target string `json:"target"`
}

func (s *svc) sign(_ context.Context, target string) (string, error) {
	// Tus sends a separate request to the datagateway service for every chunk.
	// For large files, this can take a long time, so we extend the expiration
	ttl := time.Duration(s.c.TransferExpires) * time.Second
	claims := transferClaims{
		StandardClaims: jwt.StandardClaims{
			ExpiresAt: time.Now().Add(ttl).Unix(),
			Audience:  "reva",
			IssuedAt:  time.Now().Unix(),
		},
		Target: target,
	}

	t := jwt.NewWithClaims(jwt.GetSigningMethod("HS256"), claims)

	tkn, err := t.SignedString([]byte(s.c.TransferSharedSecret))
	if err != nil {
		return "", errors.Wrapf(err, "error signing token with claims %+v", claims)
	}

	return tkn, nil
}

func (s *svc) CreateHome(ctx context.Context, req *provider.CreateHomeRequest) (*provider.CreateHomeResponse, error) {
	log := appctx.GetLogger(ctx)

	home := s.getHome(ctx)
	c, err := s.findByPath(ctx, home)
	if err != nil {
		return &provider.CreateHomeResponse{
			Status: status.NewStatusFromErrType(ctx, "error finding home", err),
		}, nil
	}

	res, err := c.CreateHome(ctx, req)
	if err != nil {
		log.Err(err).Msg("gateway: error creating home on storage provider")
		return &provider.CreateHomeResponse{
			Status: status.NewInternal(ctx, err, "error calling CreateHome"),
		}, nil
	}
	return res, nil
}

func (s *svc) CreateStorageSpace(ctx context.Context, req *provider.CreateStorageSpaceRequest) (*provider.CreateStorageSpaceResponse, error) {
	log := appctx.GetLogger(ctx)
	// TODO: needs to be fixed
	c, err := s.findByPath(ctx, "/users")
	if err != nil {
		return &provider.CreateStorageSpaceResponse{
			Status: status.NewStatusFromErrType(ctx, "error finding path", err),
		}, nil
	}

	res, err := c.CreateStorageSpace(ctx, req)
	if err != nil {
		log.Err(err).Msg("gateway: error creating storage space on storage provider")
		return &provider.CreateStorageSpaceResponse{
			Status: status.NewInternal(ctx, err, "error calling CreateStorageSpace"),
		}, nil
	}
	return res, nil
}

func (s *svc) ListStorageSpaces(ctx context.Context, req *provider.ListStorageSpacesRequest) (*provider.ListStorageSpacesResponse, error) {
	log := appctx.GetLogger(ctx)
	var id *provider.StorageSpaceId
	for _, f := range req.Filters {
		if f.Type == provider.ListStorageSpacesRequest_Filter_TYPE_ID {
			id = f.GetId()
		}
	}

	var (
		providers []*registry.ProviderInfo
		err       error
	)
	c, err := pool.GetStorageRegistryClient(pool.Endpoint(s.c.StorageRegistryEndpoint))
	if err != nil {
		return nil, errors.Wrap(err, "gateway: error getting storage registry client")
	}

	if id != nil {
		// query that specific storage provider
		storageid, opaqeid, err := utils.SplitStorageSpaceID(id.OpaqueId)
		if err != nil {
			return &provider.ListStorageSpacesResponse{
				Status: status.NewInvalidArg(ctx, "space id must be separated by !"),
			}, nil
		}
		res, err := c.GetStorageProviders(ctx, &registry.GetStorageProvidersRequest{
			Ref: &provider.Reference{ResourceId: &provider.ResourceId{
				StorageId: storageid,
				OpaqueId:  opaqeid,
			}},
		})
		if err != nil {
			return &provider.ListStorageSpacesResponse{
				Status: status.NewStatusFromErrType(ctx, "ListStorageSpaces filters: req "+req.String(), err),
			}, nil
		}
		if res.Status.Code != rpc.Code_CODE_OK {
			return &provider.ListStorageSpacesResponse{
				Status: res.Status,
			}, nil
		}
		providers = res.Providers
	} else {
		// get list of all storage providers
		res, err := c.ListStorageProviders(ctx, &registry.ListStorageProvidersRequest{})

		if err != nil {
			return &provider.ListStorageSpacesResponse{
				Status: status.NewStatusFromErrType(ctx, "error listing providers", err),
			}, nil
		}
		if res.Status.Code != rpc.Code_CODE_OK {
			return &provider.ListStorageSpacesResponse{
				Status: res.Status,
			}, nil
		}

		providers = make([]*registry.ProviderInfo, 0, len(res.Providers))
		// FIXME filter only providers that have an id set ... currently none have?
		// bug? only ProviderPath is set
		for i := range res.Providers {
			// use only providers whose path does not start with a /?
			if strings.HasPrefix(res.Providers[i].ProviderPath, "/") {
				continue
			}
			providers = append(providers, res.Providers[i])
		}
	}

	spacesFromProviders := make([][]*provider.StorageSpace, len(providers))
	errors := make([]error, len(providers))

	var wg sync.WaitGroup
	for i, p := range providers {
		wg.Add(1)
		go s.listStorageSpacesOnProvider(ctx, req, &spacesFromProviders[i], p, &errors[i], &wg)
	}
	wg.Wait()

	uniqueSpaces := map[string]*provider.StorageSpace{}
	for i := range providers {
		if errors[i] != nil {
			if len(providers) > 1 {
				log.Debug().Err(errors[i]).Msg("skipping provider")
				continue
			}
			return &provider.ListStorageSpacesResponse{
				Status: status.NewStatusFromErrType(ctx, "error listing space", errors[i]),
			}, nil
		}
		for j := range spacesFromProviders[i] {
			uniqueSpaces[spacesFromProviders[i][j].Id.OpaqueId] = spacesFromProviders[i][j]
		}
	}
	spaces := make([]*provider.StorageSpace, 0, len(uniqueSpaces))
	for spaceID := range uniqueSpaces {
		spaces = append(spaces, uniqueSpaces[spaceID])
	}
	if len(spaces) == 0 {
		return &provider.ListStorageSpacesResponse{
			Status: status.NewNotFound(ctx, "space not found"),
		}, nil
	}

	return &provider.ListStorageSpacesResponse{
		Status:        status.NewOK(ctx),
		StorageSpaces: spaces,
	}, nil
}

func (s *svc) listStorageSpacesOnProvider(ctx context.Context, req *provider.ListStorageSpacesRequest, res *[]*provider.StorageSpace, p *registry.ProviderInfo, e *error, wg *sync.WaitGroup) {
	defer wg.Done()
	c, err := s.getStorageProviderClient(ctx, p)
	if err != nil {
		*e = errors.Wrap(err, "error connecting to storage provider="+p.Address)
		return
	}

	r, err := c.ListStorageSpaces(ctx, req)
	if err != nil {
		*e = errors.Wrap(err, "gateway: error calling ListStorageSpaces")
		return
	}

	*res = r.StorageSpaces
}

func (s *svc) UpdateStorageSpace(ctx context.Context, req *provider.UpdateStorageSpaceRequest) (*provider.UpdateStorageSpaceResponse, error) {
	log := appctx.GetLogger(ctx)
	// TODO: needs to be fixed
	c, err := s.find(ctx, &provider.Reference{ResourceId: req.StorageSpace.Root})
	if err != nil {
		return &provider.UpdateStorageSpaceResponse{
			Status: status.NewStatusFromErrType(ctx, "error finding ID", err),
		}, nil
	}

	res, err := c.UpdateStorageSpace(ctx, req)
	if err != nil {
		log.Err(err).Msg("gateway: error creating update space on storage provider")
		return &provider.UpdateStorageSpaceResponse{
			Status: status.NewInternal(ctx, err, "error calling UpdateStorageSpace"),
		}, nil
	}
	return res, nil
}

func (s *svc) DeleteStorageSpace(ctx context.Context, req *provider.DeleteStorageSpaceRequest) (*provider.DeleteStorageSpaceResponse, error) {
	log := appctx.GetLogger(ctx)
	// TODO: needs to be fixed
	storageid, opaqeid, err := utils.SplitStorageSpaceID(req.Id.OpaqueId)
	if err != nil {
		return &provider.DeleteStorageSpaceResponse{
			Status: status.NewInvalidArg(ctx, "space id must be separated by !"),
		}, nil
	}
	c, err := s.find(ctx, &provider.Reference{ResourceId: &provider.ResourceId{
		StorageId: storageid,
		OpaqueId:  opaqeid,
	}})
	if err != nil {
		return &provider.DeleteStorageSpaceResponse{
			Status: status.NewStatusFromErrType(ctx, "error finding path", err),
		}, nil
	}

	res, err := c.DeleteStorageSpace(ctx, req)
	if err != nil {
		log.Err(err).Msg("gateway: error deleting storage space on storage provider")
		return &provider.DeleteStorageSpaceResponse{
			Status: status.NewInternal(ctx, err, "error calling DeleteStorageSpace"),
		}, nil
	}
	return res, nil
}

func (s *svc) GetHome(ctx context.Context, _ *provider.GetHomeRequest) (*provider.GetHomeResponse, error) {
	return &provider.GetHomeResponse{
		Path:   s.getHome(ctx),
		Status: status.NewOK(ctx),
	}, nil
}

func (s *svc) getHome(_ context.Context) string {
	// TODO(labkode): issue #601, /home will be hardcoded.
	return "/home"
}

func (s *svc) InitiateFileDownload(ctx context.Context, req *provider.InitiateFileDownloadRequest) (*gateway.InitiateFileDownloadResponse, error) {
	log := appctx.GetLogger(ctx)

	if utils.IsRelativeReference(req.Ref) {
		return s.initiateFileDownload(ctx, req)
	}

	p, st := s.getPath(ctx, req.Ref)
	if st.Code != rpc.Code_CODE_OK {
		return &gateway.InitiateFileDownloadResponse{
			Status: st,
		}, nil
	}

	if !s.inSharedFolder(ctx, p) {
		statReq := &provider.StatRequest{Ref: req.Ref}
		statRes, err := s.stat(ctx, statReq)
		if err != nil {
			return &gateway.InitiateFileDownloadResponse{
				Status: status.NewInternal(ctx, err, "gateway: error stating ref:"+statReq.Ref.String()),
			}, nil
		}
		if statRes.Status.Code != rpc.Code_CODE_OK {
			return &gateway.InitiateFileDownloadResponse{
				Status: statRes.Status,
			}, nil
		}
		return s.initiateFileDownload(ctx, req)
	}

	if s.isSharedFolder(ctx, p) {
		log.Debug().Str("path", p).Msg("path points to shared folder")
		err := errtypes.PermissionDenied("gateway: cannot download share folder: path=" + p)
		log.Err(err).Msg("gateway: error downloading")
		return &gateway.InitiateFileDownloadResponse{
			Status: status.NewInvalidArg(ctx, "path points to share folder"),
		}, nil
	}

	if s.isShareName(ctx, p) {
		statReq := &provider.StatRequest{Ref: req.Ref}
		statRes, err := s.stat(ctx, statReq)
		if err != nil {
			return &gateway.InitiateFileDownloadResponse{
				Status: status.NewInternal(ctx, err, "gateway: error stating ref:"+statReq.Ref.String()),
			}, nil
		}
		if statRes.Status.Code != rpc.Code_CODE_OK {
			return &gateway.InitiateFileDownloadResponse{
				Status: statRes.Status,
			}, nil
		}

		if statRes.Info.Type != provider.ResourceType_RESOURCE_TYPE_REFERENCE {
			err := errtypes.BadRequest(fmt.Sprintf("gateway: expected reference: got:%+v", statRes.Info))
			log.Err(err).Msg("gateway: error stating share name")
			return &gateway.InitiateFileDownloadResponse{
				Status: status.NewInternal(ctx, err, "gateway: error initiating download"),
			}, nil
		}

		ri, protocol, err := s.checkRef(ctx, statRes.Info)
		if err != nil {
			return &gateway.InitiateFileDownloadResponse{
				Status: status.NewStatusFromErrType(ctx, "error resolving reference "+statRes.Info.Target, err),
			}, nil
		}

		if protocol == "webdav" {
			// TODO(ishank011): pass this through the datagateway service
			// For now, we just expose the file server to the user
			ep, opaque, err := s.webdavRefTransferEndpoint(ctx, statRes.Info.Target)
			if err != nil {
				return &gateway.InitiateFileDownloadResponse{
					Status: status.NewInternal(ctx, err, "gateway: error downloading from webdav host: "+p),
				}, nil
			}
			return &gateway.InitiateFileDownloadResponse{
				Status: status.NewOK(ctx),
				Protocols: []*gateway.FileDownloadProtocol{
					{
						Opaque:           opaque,
						Protocol:         "simple",
						DownloadEndpoint: ep,
					},
				},
			}, nil
		}

		// if it is a file allow download
		if ri.Type == provider.ResourceType_RESOURCE_TYPE_FILE {
			log.Debug().Str("path", p).Interface("ri", ri).Msg("path points to share name file")
			req.Ref.Path = ri.Path
			log.Debug().Str("path", ri.Path).Msg("download")
			return s.initiateFileDownload(ctx, req)
		}

		log.Debug().Str("path", p).Interface("statRes", statRes).Msg("path:%s points to share name")
		err = errtypes.PermissionDenied("gateway: cannot download share name: path=" + p)
		log.Err(err).Str("path", p).Msg("gateway: error downloading")
		return &gateway.InitiateFileDownloadResponse{
			Status: status.NewInvalidArg(ctx, "path points to share name"),
		}, nil
	}

	if s.isShareChild(ctx, p) {
		log.Debug().Msgf("shared child: %s", p)
		shareName, shareChild := s.splitShare(ctx, p)

		statReq := &provider.StatRequest{
			Ref: &provider.Reference{Path: shareName},
		}
		statRes, err := s.stat(ctx, statReq)
		if err != nil {
			return &gateway.InitiateFileDownloadResponse{
				Status: status.NewInternal(ctx, err, "gateway: error stating ref:"+statReq.Ref.String()),
			}, nil
		}

		if statRes.Status.Code != rpc.Code_CODE_OK {
			return &gateway.InitiateFileDownloadResponse{
				Status: statRes.Status,
			}, nil
		}

		ri, protocol, err := s.checkRef(ctx, statRes.Info)
		if err != nil {
			return &gateway.InitiateFileDownloadResponse{
				Status: status.NewStatusFromErrType(ctx, "error resolving reference "+statRes.Info.Target, err),
			}, nil
		}

		if protocol == "webdav" {
			// TODO(ishank011): pass this through the datagateway service
			// For now, we just expose the file server to the user
			ep, opaque, err := s.webdavRefTransferEndpoint(ctx, statRes.Info.Target, shareChild)
			if err != nil {
				return &gateway.InitiateFileDownloadResponse{
					Status: status.NewInternal(ctx, err, "gateway: error downloading from webdav host: "+p),
				}, nil
			}
			return &gateway.InitiateFileDownloadResponse{
				Status: status.NewOK(ctx),
				Protocols: []*gateway.FileDownloadProtocol{
					{
						Opaque:           opaque,
						Protocol:         "simple",
						DownloadEndpoint: ep,
					},
				},
			}, nil
		}

		// append child to target
		req.Ref.Path = path.Join(ri.Path, shareChild)
		log.Debug().Str("path", req.Ref.Path).Msg("download")
		return s.initiateFileDownload(ctx, req)
	}

	panic("gateway: download: unknown path:" + p)
}

func (s *svc) initiateFileDownload(ctx context.Context, req *provider.InitiateFileDownloadRequest) (*gateway.InitiateFileDownloadResponse, error) {
	// TODO(ishank011): enable downloading references spread across storage providers, eg. /eos
	c, err := s.find(ctx, req.Ref)
	if err != nil {
		return &gateway.InitiateFileDownloadResponse{
			Status: status.NewStatusFromErrType(ctx, "error initiating download ref="+req.Ref.String(), err),
		}, nil
	}

	storageRes, err := c.InitiateFileDownload(ctx, req)
	if err != nil {
		if gstatus.Code(err) == codes.PermissionDenied {
			return &gateway.InitiateFileDownloadResponse{Status: &rpc.Status{Code: rpc.Code_CODE_PERMISSION_DENIED}}, nil
		}
		return nil, errors.Wrap(err, "gateway: error calling InitiateFileDownload")
	}

	protocols := make([]*gateway.FileDownloadProtocol, len(storageRes.Protocols))
	for p := range storageRes.Protocols {
		protocols[p] = &gateway.FileDownloadProtocol{
			Opaque:           storageRes.Protocols[p].Opaque,
			Protocol:         storageRes.Protocols[p].Protocol,
			DownloadEndpoint: storageRes.Protocols[p].DownloadEndpoint,
		}

		if !storageRes.Protocols[p].Expose {
			// sign the download location and pass it to the data gateway
			u, err := url.Parse(protocols[p].DownloadEndpoint)
			if err != nil {
				return &gateway.InitiateFileDownloadResponse{
					Status: status.NewInternal(ctx, err, "wrong format for download endpoint"),
				}, nil
			}

			// TODO(labkode): calculate signature of the whole request? we only sign the URI now. Maybe worth https://tools.ietf.org/html/draft-cavage-http-signatures-11
			target := u.String()
			token, err := s.sign(ctx, target)
			if err != nil {
				return &gateway.InitiateFileDownloadResponse{
					Status: status.NewInternal(ctx, err, "error creating signature for download"),
				}, nil
			}

			protocols[p].DownloadEndpoint = s.c.DataGatewayEndpoint
			protocols[p].Token = token
		}
	}

	return &gateway.InitiateFileDownloadResponse{
		Opaque:    storageRes.Opaque,
		Status:    storageRes.Status,
		Protocols: protocols,
	}, nil
}

func (s *svc) InitiateFileUpload(ctx context.Context, req *provider.InitiateFileUploadRequest) (*gateway.InitiateFileUploadResponse, error) {
	log := appctx.GetLogger(ctx)
	if utils.IsRelativeReference(req.Ref) {
		return s.initiateFileUpload(ctx, req)
	}
	p, st := s.getPath(ctx, req.Ref)
	if st.Code != rpc.Code_CODE_OK {
		return &gateway.InitiateFileUploadResponse{
			Status: st,
		}, nil
	}

	if !s.inSharedFolder(ctx, p) {
		return s.initiateFileUpload(ctx, req)
	}

	if s.isSharedFolder(ctx, p) {
		log.Debug().Str("path", p).Msg("path points to shared folder")
		err := errtypes.PermissionDenied("gateway: cannot upload to share folder: path=" + p)
		log.Err(err).Msg("gateway: error downloading")
		return &gateway.InitiateFileUploadResponse{
			Status: status.NewInvalidArg(ctx, "path points to share folder"),
		}, nil
	}

	if s.isShareName(ctx, p) {
		log.Debug().Str("path", p).Msg("path points to share name")
		statReq := &provider.StatRequest{Ref: req.Ref}
		statRes, err := s.stat(ctx, statReq)
		if err != nil {
			return &gateway.InitiateFileUploadResponse{
				Status: status.NewInternal(ctx, err, "gateway: error stating ref:"+statReq.Ref.String()),
			}, nil
		}
		if statRes.Status.Code != rpc.Code_CODE_OK {
			return &gateway.InitiateFileUploadResponse{
				Status: statRes.Status,
			}, nil
		}

		if statRes.Info.Type != provider.ResourceType_RESOURCE_TYPE_REFERENCE {
			err := errtypes.BadRequest(fmt.Sprintf("gateway: expected reference: got:%+v", statRes.Info))
			log.Err(err).Msg("gateway: error stating share name")
			return &gateway.InitiateFileUploadResponse{
				Status: status.NewInternal(ctx, err, "gateway: error initiating upload"),
			}, nil
		}

		ri, protocol, err := s.checkRef(ctx, statRes.Info)
		if err != nil {
			return &gateway.InitiateFileUploadResponse{
				Status: status.NewStatusFromErrType(ctx, "error resolving reference "+statRes.Info.Target, err),
			}, nil
		}

		if protocol == "webdav" {
			// TODO(ishank011): pass this through the datagateway service
			// For now, we just expose the file server to the user
			ep, opaque, err := s.webdavRefTransferEndpoint(ctx, statRes.Info.Target)
			if err != nil {
				return &gateway.InitiateFileUploadResponse{
					Status: status.NewInternal(ctx, err, "gateway: error downloading from webdav host: "+p),
				}, nil
			}
			return &gateway.InitiateFileUploadResponse{
				Status: status.NewOK(ctx),
				Protocols: []*gateway.FileUploadProtocol{
					{
						Opaque:         opaque,
						Protocol:       "simple",
						UploadEndpoint: ep,
					},
				},
			}, nil
		}

		// if it is a file allow upload
		if ri.Type == provider.ResourceType_RESOURCE_TYPE_FILE {
			log.Debug().Str("path", p).Interface("ri", ri).Msg("path points to share name file")
			req.Ref.Path = ri.Path
			log.Debug().Str("path", ri.Path).Msg("upload")
			return s.initiateFileUpload(ctx, req)
		}

		err = errtypes.PermissionDenied("gateway: cannot upload to share name: path=" + p)
		log.Err(err).Msg("gateway: error uploading")
		return &gateway.InitiateFileUploadResponse{
			Status: status.NewInvalidArg(ctx, "path points to share name"),
		}, nil
	}

	if s.isShareChild(ctx, p) {
		log.Debug().Msgf("shared child: %s", p)
		shareName, shareChild := s.splitShare(ctx, p)

		statReq := &provider.StatRequest{Ref: &provider.Reference{Path: shareName}}
		statRes, err := s.stat(ctx, statReq)
		if err != nil {
			return &gateway.InitiateFileUploadResponse{
				Status: status.NewInternal(ctx, err, "gateway: error stating ref:"+statReq.Ref.String()),
			}, nil
		}

		if statRes.Status.Code != rpc.Code_CODE_OK {
			return &gateway.InitiateFileUploadResponse{
				Status: statRes.Status,
			}, nil
		}

		ri, protocol, err := s.checkRef(ctx, statRes.Info)
		if err != nil {
			return &gateway.InitiateFileUploadResponse{
				Status: status.NewStatusFromErrType(ctx, "error resolving reference "+statRes.Info.Target, err),
			}, nil
		}

		if protocol == "webdav" {
			// TODO(ishank011): pass this through the datagateway service
			// For now, we just expose the file server to the user
			ep, opaque, err := s.webdavRefTransferEndpoint(ctx, statRes.Info.Target, shareChild)
			if err != nil {
				return &gateway.InitiateFileUploadResponse{
					Status: status.NewInternal(ctx, err, "gateway: error uploading to webdav host: "+p),
				}, nil
			}
			return &gateway.InitiateFileUploadResponse{
				Status: status.NewOK(ctx),
				Protocols: []*gateway.FileUploadProtocol{
					{
						Opaque:         opaque,
						Protocol:       "simple",
						UploadEndpoint: ep,
					},
				},
			}, nil
		}

		// append child to target
		req.Ref.Path = path.Join(ri.Path, shareChild)
		return s.initiateFileUpload(ctx, req)
	}

	panic("gateway: upload: unknown path:" + p)
}

func (s *svc) initiateFileUpload(ctx context.Context, req *provider.InitiateFileUploadRequest) (*gateway.InitiateFileUploadResponse, error) {
	c, err := s.find(ctx, req.Ref)
	if err != nil {
		return &gateway.InitiateFileUploadResponse{
			Status: status.NewStatusFromErrType(ctx, "initiateFileUpload ref="+req.Ref.String(), err),
		}, nil
	}

	storageRes, err := c.InitiateFileUpload(ctx, req)
	if err != nil {
		if gstatus.Code(err) == codes.PermissionDenied {
			return &gateway.InitiateFileUploadResponse{Status: &rpc.Status{Code: rpc.Code_CODE_PERMISSION_DENIED}}, nil
		}
		return nil, errors.Wrap(err, "gateway: error calling InitiateFileUpload")
	}

	if storageRes.Status.Code != rpc.Code_CODE_OK {
		return &gateway.InitiateFileUploadResponse{
			Status: storageRes.Status,
		}, nil
	}

	protocols := make([]*gateway.FileUploadProtocol, len(storageRes.Protocols))
	for p := range storageRes.Protocols {
		protocols[p] = &gateway.FileUploadProtocol{
			Opaque:             storageRes.Protocols[p].Opaque,
			Protocol:           storageRes.Protocols[p].Protocol,
			UploadEndpoint:     storageRes.Protocols[p].UploadEndpoint,
			AvailableChecksums: storageRes.Protocols[p].AvailableChecksums,
		}

		if !storageRes.Protocols[p].Expose {
			// sign the upload location and pass it to the data gateway
			u, err := url.Parse(protocols[p].UploadEndpoint)
			if err != nil {
				return &gateway.InitiateFileUploadResponse{
					Status: status.NewInternal(ctx, err, "wrong format for upload endpoint"),
				}, nil
			}

			// TODO(labkode): calculate signature of the whole request? we only sign the URI now. Maybe worth https://tools.ietf.org/html/draft-cavage-http-signatures-11
			target := u.String()
			token, err := s.sign(ctx, target)
			if err != nil {
				return &gateway.InitiateFileUploadResponse{
					Status: status.NewInternal(ctx, err, "error creating signature for upload"),
				}, nil
			}

			protocols[p].UploadEndpoint = s.c.DataGatewayEndpoint
			protocols[p].Token = token
		}
	}

	return &gateway.InitiateFileUploadResponse{
		Opaque:    storageRes.Opaque,
		Status:    storageRes.Status,
		Protocols: protocols,
	}, nil
}

func (s *svc) GetPath(ctx context.Context, req *provider.GetPathRequest) (*provider.GetPathResponse, error) {
	statReq := &provider.StatRequest{Ref: &provider.Reference{ResourceId: req.ResourceId}}
	statRes, err := s.stat(ctx, statReq)
	if err != nil {
		err = errors.Wrap(err, "gateway: error stating ref:"+statReq.Ref.String())
		return nil, err
	}

	if statRes.Status.Code != rpc.Code_CODE_OK {
		return &provider.GetPathResponse{
			Status: statRes.Status,
		}, nil
	}

	return &provider.GetPathResponse{
		Status: statRes.Status,
		Path:   statRes.GetInfo().GetPath(),
	}, nil
}

func (s *svc) CreateContainer(ctx context.Context, req *provider.CreateContainerRequest) (*provider.CreateContainerResponse, error) {
	log := appctx.GetLogger(ctx)

	if utils.IsRelativeReference(req.Ref) {
		return s.createContainer(ctx, req)
	}

	p, st := s.getPath(ctx, req.Ref)
	if st.Code != rpc.Code_CODE_OK {
		return &provider.CreateContainerResponse{
			Status: st,
		}, nil
	}

	if !s.inSharedFolder(ctx, p) {
		return s.createContainer(ctx, req)
	}

	if s.isSharedFolder(ctx, p) || s.isShareName(ctx, p) {
		log.Debug().Msgf("path:%s points to shared folder or share name", p)
		err := errtypes.PermissionDenied("gateway: cannot create container on share folder or share name: path=" + p)
		log.Err(err).Msg("gateway: error creating container")
		return &provider.CreateContainerResponse{
			Status: status.NewInvalidArg(ctx, "path points to share folder or share name"),
		}, nil
	}

	if s.isShareChild(ctx, p) {
		log.Debug().Msgf("shared child: %s", p)
		shareName, shareChild := s.splitShare(ctx, p)

		statReq := &provider.StatRequest{Ref: &provider.Reference{Path: shareName}}
		statRes, err := s.stat(ctx, statReq)
		if err != nil {
			return &provider.CreateContainerResponse{
				Status: status.NewInternal(ctx, err, "gateway: error stating ref:"+statReq.Ref.String()),
			}, nil
		}

		if statRes.Status.Code != rpc.Code_CODE_OK {
			return &provider.CreateContainerResponse{
				Status: statRes.Status,
			}, nil
		}

		ri, protocol, err := s.checkRef(ctx, statRes.Info)
		if err != nil {
			return &provider.CreateContainerResponse{
				Status: status.NewStatusFromErrType(ctx, "error resolving reference "+statRes.Info.Target, err),
			}, nil
		}

		if protocol == "webdav" {
			err = s.webdavRefMkdir(ctx, statRes.Info.Target, shareChild)
			if err != nil {
				return &provider.CreateContainerResponse{
					Status: status.NewInternal(ctx, err, "gateway: error creating container on webdav host: "+p),
				}, nil
			}
			return &provider.CreateContainerResponse{
				Status: status.NewOK(ctx),
			}, nil
		}

		// append child to target
		req.Ref.Path = path.Join(ri.Path, shareChild)
		return s.createContainer(ctx, req)
	}

	panic("gateway: create container on unknown path:" + p)
}

func (s *svc) createContainer(ctx context.Context, req *provider.CreateContainerRequest) (*provider.CreateContainerResponse, error) {
	c, err := s.find(ctx, req.Ref)
	if err != nil {
		return &provider.CreateContainerResponse{
			Status: status.NewStatusFromErrType(ctx, "createContainer ref="+req.Ref.String(), err),
		}, nil
	}

	res, err := c.CreateContainer(ctx, req)
	if err != nil {
		if gstatus.Code(err) == codes.PermissionDenied {
			return &provider.CreateContainerResponse{Status: &rpc.Status{Code: rpc.Code_CODE_PERMISSION_DENIED}}, nil
		}
		return nil, errors.Wrap(err, "gateway: error calling CreateContainer")
	}

	return res, nil
}

func (s *svc) TouchFile(ctx context.Context, req *provider.TouchFileRequest) (*provider.TouchFileResponse, error) {
	c, err := s.find(ctx, req.Ref)
	if err != nil {
		return &provider.TouchFileResponse{
			Status: status.NewStatusFromErrType(ctx, "TouchFile ref="+req.Ref.String(), err),
		}, nil
	}

	res, err := c.TouchFile(ctx, req)
	if err != nil {
		if gstatus.Code(err) == codes.PermissionDenied {
			return &provider.TouchFileResponse{Status: &rpc.Status{Code: rpc.Code_CODE_PERMISSION_DENIED}}, nil
		}
		return nil, errors.Wrap(err, "gateway: error calling TouchFile")
	}

	return res, nil
}

<<<<<<< HEAD
=======
// check if the path contains the prefix of the shared folder.
func (s *svc) inSharedFolder(ctx context.Context, p string) bool {
	sharedFolder := s.getSharedFolder(ctx)
	return strings.HasPrefix(p, sharedFolder)
}

>>>>>>> 79a7d134
func (s *svc) Delete(ctx context.Context, req *provider.DeleteRequest) (*provider.DeleteResponse, error) {
	log := appctx.GetLogger(ctx)
	p, st := s.getPath(ctx, req.Ref)
	if st.Code != rpc.Code_CODE_OK {
		return &provider.DeleteResponse{
			Status: st,
		}, nil
	}

	ctx, span := rtrace.Provider.Tracer("reva").Start(ctx, "Delete")
	defer span.End()

	if !s.inSharedFolder(ctx, p) {
		return s.delete(ctx, req)
	}

	if s.isSharedFolder(ctx, p) {
		// TODO(labkode): deleting share names should be allowed, means unmounting.
		err := errtypes.BadRequest("gateway: cannot delete share folder or share name: path=" + p)
		span.RecordError(err)
		return &provider.DeleteResponse{
			Status: status.NewInvalidArg(ctx, "path points to share folder or share name"),
		}, nil
	}

	if s.isShareName(ctx, p) {
		log.Debug().Msgf("path:%s points to share name", p)

		sRes, err := s.ListReceivedShares(ctx, &collaboration.ListReceivedSharesRequest{})
		if err != nil {
			return nil, err
		}

		statRes, err := s.Stat(ctx, &provider.StatRequest{
			Ref: &provider.Reference{
				Path: p,
			},
		})
		if err != nil {
			return nil, err
		}

		// the following will check that:
		// - the resource to delete is a share the current user received
		// - signal the storage the delete must not land in the trashbin
		// - delete the resource and update the share status to "rejected"
		for _, share := range sRes.Shares {
			if statRes != nil && (share.Share.ResourceId.OpaqueId == statRes.Info.Id.OpaqueId) && (share.Share.ResourceId.StorageId == statRes.Info.Id.StorageId) {
				// this opaque needs explanation. It signals the storage the resource we're about to delete does not
				// belong to the current user because it was share to her, thus delete the "node" and don't send it to
				// the trash bin, since the share can be mounted as many times as desired.
				req.Opaque = &types.Opaque{
					Map: map[string]*types.OpaqueEntry{
						"deleting_shared_resource": {
							Value:   []byte("true"),
							Decoder: "plain",
						},
					},
				}

				// the following block takes care of updating the state of the share to "rejected". This will ensure the user
				// can "Accept" the share once again.
				// TODO should this be pending? If so, update the two comments above as well. If not, get rid of this comment.
				share.State = collaboration.ShareState_SHARE_STATE_REJECTED
				r := &collaboration.UpdateReceivedShareRequest{
					Share:      share,
					UpdateMask: &fieldmaskpb.FieldMask{Paths: []string{"state"}},
				}

				_, err := s.UpdateReceivedShare(ctx, r)
				if err != nil {
					return nil, err
				}

				return &provider.DeleteResponse{
					Status: status.NewOK(ctx),
				}, nil
			}
		}

		return &provider.DeleteResponse{
			Status: status.NewNotFound(ctx, "could not find share"),
		}, nil
	}

	if s.isShareChild(ctx, p) {
		shareName, shareChild := s.splitShare(ctx, p)
		log.Debug().Msgf("path:%s sharename:%s sharechild: %s", p, shareName, shareChild)

		ref := &provider.Reference{Path: shareName}

		statReq := &provider.StatRequest{Ref: ref}
		statRes, err := s.stat(ctx, statReq)
		if err != nil {
			return &provider.DeleteResponse{
				Status: status.NewInternal(ctx, err, "gateway: error stating ref:"+statReq.Ref.String()),
			}, nil
		}

		if statRes.Status.Code != rpc.Code_CODE_OK {
			return &provider.DeleteResponse{
				Status: statRes.Status,
			}, nil
		}

		ri, protocol, err := s.checkRef(ctx, statRes.Info)
		if err != nil {
			return &provider.DeleteResponse{
				Status: status.NewStatusFromErrType(ctx, "error resolving reference "+statRes.Info.Target, err),
			}, nil
		}

		if protocol == "webdav" {
			err = s.webdavRefDelete(ctx, statRes.Info.Target, shareChild)
			if err != nil {
				return &provider.DeleteResponse{
					Status: status.NewInternal(ctx, err, "gateway: error deleting resource on webdav host: "+p),
				}, nil
			}
			return &provider.DeleteResponse{
				Status: status.NewOK(ctx),
			}, nil
		}

		// append child to target
		req.Ref.Path = path.Join(ri.Path, shareChild)
		return s.delete(ctx, req)
	}

	panic("gateway: delete called on unknown path:" + p)
}

func (s *svc) delete(ctx context.Context, req *provider.DeleteRequest) (*provider.DeleteResponse, error) {
	// TODO(ishank011): enable deleting references spread across storage providers, eg. /eos
	c, err := s.find(ctx, req.Ref)
	if err != nil {
		return &provider.DeleteResponse{
			Status: status.NewStatusFromErrType(ctx, "delete ref="+req.Ref.String(), err),
		}, nil
	}

	res, err := c.Delete(ctx, req)
	if err != nil {
		if gstatus.Code(err) == codes.PermissionDenied {
			return &provider.DeleteResponse{Status: &rpc.Status{Code: rpc.Code_CODE_PERMISSION_DENIED}}, nil
		}
		return nil, errors.Wrap(err, "gateway: error calling Delete")
	}

	return res, nil
}

func (s *svc) Move(ctx context.Context, req *provider.MoveRequest) (*provider.MoveResponse, error) {
	log := appctx.GetLogger(ctx)
	p, st := s.getPath(ctx, req.Source)
	if st.Code != rpc.Code_CODE_OK {
		return &provider.MoveResponse{
			Status: st,
		}, nil
	}

	dp, st := s.getPath(ctx, req.Destination)
	if st.Code != rpc.Code_CODE_OK && st.Code != rpc.Code_CODE_NOT_FOUND {
		return &provider.MoveResponse{
			Status: st,
		}, nil
	}

	if !s.inSharedFolder(ctx, p) && !s.inSharedFolder(ctx, dp) {
		return s.move(ctx, req)
	}

	// allow renaming the share folder, the mount point, not the target.
	if s.isShareName(ctx, p) && s.isShareName(ctx, dp) {
		log.Info().Msgf("gateway: move: renaming share mountpoint: from:%s to:%s", p, dp)
		return s.move(ctx, req)
	}

	// resolve references and check the ref points to the same base path, paranoia check.
	if s.isShareChild(ctx, p) && s.isShareChild(ctx, dp) {
		shareName, shareChild := s.splitShare(ctx, p)
		dshareName, dshareChild := s.splitShare(ctx, dp)
		log.Debug().Msgf("srcpath:%s dstpath:%s srcsharename:%s srcsharechild: %s dstsharename:%s dstsharechild:%s ", p, dp, shareName, shareChild, dshareName, dshareChild)

		srcStatReq := &provider.StatRequest{Ref: &provider.Reference{Path: shareName}}
		srcStatRes, err := s.stat(ctx, srcStatReq)
		if err != nil {
			return &provider.MoveResponse{
				Status: status.NewInternal(ctx, err, "gateway: error stating ref:"+srcStatReq.Ref.String()),
			}, nil
		}

		if srcStatRes.Status.Code != rpc.Code_CODE_OK {
			return &provider.MoveResponse{
				Status: srcStatRes.Status,
			}, nil
		}

		dstStatReq := &provider.StatRequest{Ref: &provider.Reference{Path: dshareName}}
		dstStatRes, err := s.stat(ctx, dstStatReq)
		if err != nil {
			return &provider.MoveResponse{
				Status: status.NewInternal(ctx, err, "gateway: error stating ref:"+srcStatReq.Ref.String()),
			}, nil
		}

		if dstStatRes.Status.Code != rpc.Code_CODE_OK {
			return &provider.MoveResponse{
				Status: srcStatRes.Status,
			}, nil
		}

		srcRi, srcProtocol, err := s.checkRef(ctx, srcStatRes.Info)
		if err != nil {
			return &provider.MoveResponse{
				Status: status.NewStatusFromErrType(ctx, "error resolving reference "+srcStatRes.Info.Target, err),
			}, nil
		}

		if srcProtocol == "webdav" {
			err = s.webdavRefMove(ctx, dstStatRes.Info.Target, shareChild, dshareChild)
			if err != nil {
				return &provider.MoveResponse{
					Status: status.NewInternal(ctx, err, "gateway: error moving resource on webdav host: "+p),
				}, nil
			}
			return &provider.MoveResponse{
				Status: status.NewOK(ctx),
			}, nil
		}
		dstRi, dstProtocol, err := s.checkRef(ctx, dstStatRes.Info)
		if err != nil {
			return &provider.MoveResponse{
				Status: status.NewStatusFromErrType(ctx, "error resolving reference "+srcStatRes.Info.Target, err),
			}, nil
		}

		if dstProtocol == "webdav" {
			err = s.webdavRefMove(ctx, dstStatRes.Info.Target, shareChild, dshareChild)
			if err != nil {
				return &provider.MoveResponse{
					Status: status.NewInternal(ctx, err, "gateway: error moving resource on webdav host: "+p),
				}, nil
			}
			return &provider.MoveResponse{
				Status: status.NewOK(ctx),
			}, nil
		}

		src := &provider.Reference{
			Path: path.Join(srcRi.Path, shareChild),
		}
		dst := &provider.Reference{
			Path: path.Join(dstRi.Path, dshareChild),
		}

		req.Source = src
		req.Destination = dst

		return s.move(ctx, req)
	}

	return &provider.MoveResponse{
		Status: status.NewStatusFromErrType(ctx, "move", errtypes.BadRequest("gateway: move called on unknown path: "+p)),
	}, nil
}

func (s *svc) move(ctx context.Context, req *provider.MoveRequest) (*provider.MoveResponse, error) {
	srcProviders, err := s.findProviders(ctx, req.Source)
	if err != nil {
		return &provider.MoveResponse{
			Status: status.NewStatusFromErrType(ctx, "move src="+req.Source.String(), err),
		}, nil
	}

	dstProviders, err := s.findProviders(ctx, req.Destination)
	if err != nil {
		return &provider.MoveResponse{
			Status: status.NewStatusFromErrType(ctx, "move dst="+req.Destination.String(), err),
		}, nil
	}

	// if providers are not the same we do not implement cross storage move yet.
	if len(srcProviders) != 1 || len(dstProviders) != 1 {
		res := &provider.MoveResponse{
			Status: status.NewUnimplemented(ctx, nil, "gateway: cross storage copy not yet implemented"),
		}
		return res, nil
	}

	srcProvider, dstProvider := srcProviders[0], dstProviders[0]

	// if providers are not the same we do not implement cross storage copy yet.
	if srcProvider.Address != dstProvider.Address {
		res := &provider.MoveResponse{
			Status: status.NewUnimplemented(ctx, nil, "gateway: cross storage copy not yet implemented"),
		}
		return res, nil
	}

	c, err := s.getStorageProviderClient(ctx, srcProvider)
	if err != nil {
		return &provider.MoveResponse{
			Status: status.NewInternal(ctx, err, "error connecting to storage provider="+srcProvider.Address),
		}, nil
	}

	return c.Move(ctx, req)
}

func (s *svc) SetArbitraryMetadata(ctx context.Context, req *provider.SetArbitraryMetadataRequest) (*provider.SetArbitraryMetadataResponse, error) {
	// TODO(ishank011): enable for references spread across storage providers, eg. /eos
	c, err := s.find(ctx, req.Ref)
	if err != nil {
		return &provider.SetArbitraryMetadataResponse{
			Status: status.NewStatusFromErrType(ctx, "SetArbitraryMetadata ref="+req.Ref.String(), err),
		}, nil
	}

	res, err := c.SetArbitraryMetadata(ctx, req)
	if err != nil {
		if gstatus.Code(err) == codes.PermissionDenied {
			return &provider.SetArbitraryMetadataResponse{Status: &rpc.Status{Code: rpc.Code_CODE_PERMISSION_DENIED}}, nil
		}
		return nil, errors.Wrap(err, "gateway: error calling SetArbitraryMetadata")
	}

	return res, nil
}

func (s *svc) UnsetArbitraryMetadata(ctx context.Context, req *provider.UnsetArbitraryMetadataRequest) (*provider.UnsetArbitraryMetadataResponse, error) {
	// TODO(ishank011): enable for references spread across storage providers, eg. /eos
	c, err := s.find(ctx, req.Ref)
	if err != nil {
		return &provider.UnsetArbitraryMetadataResponse{
			Status: status.NewStatusFromErrType(ctx, "UnsetArbitraryMetadata ref="+req.Ref.String(), err),
		}, nil
	}

	res, err := c.UnsetArbitraryMetadata(ctx, req)
	if err != nil {
		if gstatus.Code(err) == codes.PermissionDenied {
			return &provider.UnsetArbitraryMetadataResponse{Status: &rpc.Status{Code: rpc.Code_CODE_PERMISSION_DENIED}}, nil
		}
		return nil, errors.Wrap(err, "gateway: error calling UnsetArbitraryMetadata")
	}

	return res, nil
}

// SetLock puts a lock on the given reference.
func (s *svc) SetLock(ctx context.Context, req *provider.SetLockRequest) (*provider.SetLockResponse, error) {
	c, err := s.find(ctx, req.Ref)
	if err != nil {
		return &provider.SetLockResponse{
			Status: status.NewStatusFromErrType(ctx, "SetLock ref="+req.Ref.String(), err),
		}, nil
	}

	res, err := c.SetLock(ctx, req)
	if err != nil {
		if gstatus.Code(err) == codes.PermissionDenied {
			return &provider.SetLockResponse{Status: &rpc.Status{Code: rpc.Code_CODE_PERMISSION_DENIED}}, nil
		}
		return nil, errors.Wrap(err, "gateway: error calling SetLock")
	}

	return res, nil
}

// GetLock returns an existing lock on the given reference.
func (s *svc) GetLock(ctx context.Context, req *provider.GetLockRequest) (*provider.GetLockResponse, error) {
	c, err := s.find(ctx, req.Ref)
	if err != nil {
		return &provider.GetLockResponse{
			Status: status.NewStatusFromErrType(ctx, "GetLock ref="+req.Ref.String(), err),
		}, nil
	}

	res, err := c.GetLock(ctx, req)
	if err != nil {
		if gstatus.Code(err) == codes.PermissionDenied {
			return &provider.GetLockResponse{Status: &rpc.Status{Code: rpc.Code_CODE_PERMISSION_DENIED}}, nil
		}
		return nil, errors.Wrap(err, "gateway: error calling GetLock")
	}

	return res, nil
}

// RefreshLock refreshes an existing lock on the given reference.
func (s *svc) RefreshLock(ctx context.Context, req *provider.RefreshLockRequest) (*provider.RefreshLockResponse, error) {
	c, err := s.find(ctx, req.Ref)
	if err != nil {
		return &provider.RefreshLockResponse{
			Status: status.NewStatusFromErrType(ctx, "RefreshLock ref="+req.Ref.String(), err),
		}, nil
	}

	res, err := c.RefreshLock(ctx, req)
	if err != nil {
		if gstatus.Code(err) == codes.PermissionDenied {
			return &provider.RefreshLockResponse{Status: &rpc.Status{Code: rpc.Code_CODE_PERMISSION_DENIED}}, nil
		}
		return nil, errors.Wrap(err, "gateway: error calling RefreshLock")
	}

	return res, nil
}

// Unlock removes an existing lock from the given reference.
func (s *svc) Unlock(ctx context.Context, req *provider.UnlockRequest) (*provider.UnlockResponse, error) {
	c, err := s.find(ctx, req.Ref)
	if err != nil {
		return &provider.UnlockResponse{
			Status: status.NewStatusFromErrType(ctx, "Unlock ref="+req.Ref.String(), err),
		}, nil
	}

	res, err := c.Unlock(ctx, req)
	if err != nil {
		if gstatus.Code(err) == codes.PermissionDenied {
			return &provider.UnlockResponse{Status: &rpc.Status{Code: rpc.Code_CODE_PERMISSION_DENIED}}, nil
		}
		return nil, errors.Wrap(err, "gateway: error calling Unlock")
	}

	return res, nil
}

func (s *svc) stat(ctx context.Context, req *provider.StatRequest) (*provider.StatResponse, error) {
	providers, err := s.findProviders(ctx, req.Ref)
	if err != nil {
		return &provider.StatResponse{
			Status: status.NewStatusFromErrType(ctx, "stat ref: "+req.Ref.String(), err),
		}, nil
	}
	providers = getUniqueProviders(providers)

	resPath := req.Ref.GetPath()
	if len(providers) == 1 && (utils.IsRelativeReference(req.Ref) || resPath == "" || strings.HasPrefix(resPath, providers[0].ProviderPath)) {
		c, err := s.getStorageProviderClient(ctx, providers[0])
		if err != nil {
			return &provider.StatResponse{
				Status: status.NewInternal(ctx, err, "error connecting to storage provider="+providers[0].Address),
			}, nil
		}
		rsp, err := c.Stat(ctx, req)
		if err != nil || rsp.Status.Code != rpc.Code_CODE_OK {
			return rsp, err
		}
		return rsp, nil
	}

	return s.statAcrossProviders(ctx, req, providers)
}

func (s *svc) statAcrossProviders(ctx context.Context, req *provider.StatRequest, providers []*registry.ProviderInfo) (*provider.StatResponse, error) {
	// TODO(ishank011): aggregrate properties such as etag, checksum, etc.
	log := appctx.GetLogger(ctx)
	info := &provider.ResourceInfo{
		Id: &provider.ResourceId{
			StorageId: "/",
			OpaqueId:  uuid.New().String(),
		},
		Type:     provider.ResourceType_RESOURCE_TYPE_CONTAINER,
		Path:     req.Ref.GetPath(),
		MimeType: "httpd/unix-directory",
		Size:     0,
		Mtime:    &types.Timestamp{},
	}

	for _, p := range providers {
		// If it's a share storage provider, don't consider it in virtual views
		if strings.HasPrefix(p.ProviderPath, "/Shares") {
			continue
		}
		c, err := s.getStorageProviderClient(ctx, p)
		if err != nil {
			log.Err(err).Msg("error connecting to storage provider=" + p.Address)
			continue
		}
		resp, err := c.Stat(ctx, req)
		if err != nil {
			log.Err(err).Msgf("gateway: error calling Stat %s: %+v", req.Ref.String(), p)
			continue
		}
		if resp.Status.Code != rpc.Code_CODE_OK {
			log.Err(status.NewErrorFromCode(rpc.Code_CODE_OK, "gateway"))
			continue
		}
		if resp.Info != nil {
			info.Size += resp.Info.Size
			if utils.TSToUnixNano(resp.Info.Mtime) > utils.TSToUnixNano(info.Mtime) {
				info.Mtime = resp.Info.Mtime
				info.Etag = resp.Info.Etag
				info.Checksum = resp.Info.Checksum
			}
			if info.Etag == "" && info.Etag != resp.Info.Etag {
				info.Etag = resp.Info.Etag
			}
		}
	}

	return &provider.StatResponse{
		Status: status.NewOK(ctx),
		Info:   info,
	}, nil
}

func (s *svc) Stat(ctx context.Context, req *provider.StatRequest) (*provider.StatResponse, error) {
	if utils.IsRelativeReference(req.Ref) {
		return s.stat(ctx, req)
	}

	p := ""
	var res *provider.StatResponse
	var err error
	if utils.IsAbsolutePathReference(req.Ref) {
		p = req.Ref.Path
	} else {
		// Reference by just resource ID
		// Stat it and store for future use
		res, err = s.stat(ctx, req)
		if err != nil {
			return &provider.StatResponse{
				Status: status.NewInternal(ctx, err, "gateway: error stating ref:"+req.Ref.String()),
			}, nil
		}
		if res != nil && res.Status.Code != rpc.Code_CODE_OK {
			return res, nil
		}
		p = res.Info.Path
	}

	if s.isSharedFolder(ctx, p) {
		return s.statSharesFolder(ctx)
	}

	if !s.inSharedFolder(ctx, p) {
		if res != nil {
			return res, nil
		}
		return s.stat(ctx, req)
	}

	// we need to provide the info of the target, not the reference.
	if s.isShareName(ctx, p) {
		// If we haven't returned an error by now and res is nil, it means that
		// req is an absolute path based ref, so we didn't stat it previously.
		// So stat it now
		if res == nil {
			res, err = s.stat(ctx, req)
			if err != nil {
				return &provider.StatResponse{
					Status: status.NewInternal(ctx, err, "gateway: error stating ref:"+req.Ref.String()),
				}, nil
			}

			if res.Status.Code != rpc.Code_CODE_OK {
				return &provider.StatResponse{
					Status: res.Status,
				}, nil
			}
		}

		ri, protocol, err := s.checkRef(ctx, res.Info)
		if err != nil {
			return &provider.StatResponse{
				Status: status.NewStatusFromErrType(ctx, "error resolving reference "+res.Info.Target, err),
			}, nil
		}

		if protocol == "webdav" {
			ri, err = s.webdavRefStat(ctx, res.Info.Target)
			if err != nil {
				return &provider.StatResponse{
					Status: status.NewInternal(ctx, err, "gateway: error resolving webdav reference: "+p),
				}, nil
			}
		}

		// we need to make sure we don't expose the reference target in the resource
		// information. For example, if requests comes to: /home/MyShares/photos and photos
		// is reference to /user/peter/Holidays/photos, we need to still return to the user
		// /home/MyShares/photos
		orgPath := res.Info.Path
		res.Info = ri
		res.Info.Path = orgPath
		// It should be possible to delete and move share references, so expose all possible permissions
		res.Info.PermissionSet = conversions.NewManagerRole().CS3ResourcePermissions()
		return res, nil
	}

	if s.isShareChild(ctx, p) {
		shareName, shareChild := s.splitShare(ctx, p)

		statReq := &provider.StatRequest{Ref: &provider.Reference{Path: shareName}}
		statRes, err := s.stat(ctx, statReq)
		if err != nil {
			return &provider.StatResponse{
				Status: status.NewInternal(ctx, err, "gateway: error stating ref:"+statReq.Ref.String()),
			}, nil
		}

		if statRes.Status.Code != rpc.Code_CODE_OK {
			return &provider.StatResponse{
				Status: statRes.Status,
			}, nil
		}

		ri, protocol, err := s.checkRef(ctx, statRes.Info)
		if err != nil {
			return &provider.StatResponse{
				Status: status.NewStatusFromErrType(ctx, "error resolving reference "+statRes.Info.Target, err),
			}, nil
		}

		if protocol == "webdav" {
			ri, err = s.webdavRefStat(ctx, statRes.Info.Target, shareChild)
			if err != nil {
				return &provider.StatResponse{
					Status: status.NewInternal(ctx, err, "gateway: error resolving webdav reference: "+p),
				}, nil
			}
			ri.Path = p
			return &provider.StatResponse{
				Status: status.NewOK(ctx),
				Info:   ri,
			}, nil
		}

		// append child to target
		req.Ref.Path = path.Join(ri.Path, shareChild)
		res, err := s.stat(ctx, req)
		if err != nil {
			return &provider.StatResponse{
				Status: status.NewInternal(ctx, err, "gateway: error stating ref:"+req.Ref.String()),
			}, nil
		}
		if res.Status.Code != rpc.Code_CODE_OK {
			return &provider.StatResponse{
				Status: res.Status,
			}, nil
		}

		// we need to make sure we don't expose the reference target in the resource
		// information.
		res.Info.Path = p
		return res, nil
	}

	panic("gateway: stating an unknown path:" + p)
}

func (s *svc) checkRef(ctx context.Context, ri *provider.ResourceInfo) (*provider.ResourceInfo, string, error) {
	if ri.Type != provider.ResourceType_RESOURCE_TYPE_REFERENCE {
		panic("gateway: calling checkRef on a non reference type:" + ri.String())
	}

	// reference types MUST have a target resource id.
	if ri.Target == "" {
		err := errtypes.BadRequest("gateway: ref target is an empty uri")
		return nil, "", err
	}

	uri, err := url.Parse(ri.Target)
	if err != nil {
		return nil, "", errors.Wrapf(err, "gateway: error parsing target uri: %s", ri.Target)
	}

	switch uri.Scheme {
	case "cs3":
		ref, err := s.handleCS3Ref(ctx, uri.Opaque)
		return ref, "cs3", err
	case "webdav":
		return nil, "webdav", nil
	default:
		err := errtypes.BadRequest("gateway: no reference handler for scheme: " + uri.Scheme)
		return nil, "", err
	}
}

func (s *svc) handleCS3Ref(ctx context.Context, opaque string) (*provider.ResourceInfo, error) {
	// a cs3 ref has the following layout: <storage_id>/<opaque_id>
	parts := strings.SplitN(opaque, "/", 2)
	if len(parts) < 2 {
		err := errtypes.BadRequest("gateway: cs3 ref does not follow the layout storageid/opaqueid:" + opaque)
		return nil, err
	}

	// we could call here the Stat method again, but that is calling for problems in case
	// there is a loop of targets pointing to targets, so better avoid it.

	req := &provider.StatRequest{
		Ref: &provider.Reference{
			ResourceId: &provider.ResourceId{
				StorageId: parts[0],
				OpaqueId:  parts[1],
			},
		},
	}
	res, err := s.stat(ctx, req)
	if err != nil {
		return nil, errors.Wrap(err, "gateway: error calling stat")
	}

	if res.Status.Code != rpc.Code_CODE_OK {
		switch res.Status.Code {
		case rpc.Code_CODE_NOT_FOUND:
			return nil, errtypes.NotFound(req.Ref.String())
		case rpc.Code_CODE_PERMISSION_DENIED:
			return nil, errtypes.PermissionDenied(req.Ref.String())
		case rpc.Code_CODE_INVALID_ARGUMENT, rpc.Code_CODE_FAILED_PRECONDITION, rpc.Code_CODE_OUT_OF_RANGE:
			return nil, errtypes.BadRequest(req.Ref.String())
		case rpc.Code_CODE_UNIMPLEMENTED:
			return nil, errtypes.NotSupported(req.Ref.String())
		default:
			return nil, errtypes.InternalError("gateway: error stating target reference")
		}
	}

	if res.Info.Type == provider.ResourceType_RESOURCE_TYPE_REFERENCE {
		err := errtypes.BadRequest("gateway: error the target of a reference cannot be another reference")
		return nil, err
	}

	return res.Info, nil
}

func (s *svc) ListContainerStream(_ *provider.ListContainerStreamRequest, _ gateway.GatewayAPI_ListContainerStreamServer) error {
	return errtypes.NotSupported("Unimplemented")
}

func (s *svc) filterProvidersByUserAgent(ctx context.Context, providers []*registry.ProviderInfo) []*registry.ProviderInfo {
	cat, ok := ctxpkg.ContextGetUserAgentCategory(ctx)
	if !ok {
		return providers
	}

	filters := []*registry.ProviderInfo{}
	for _, p := range providers {
		if s.isPathAllowed(cat, p.ProviderPath) {
			filters = append(filters, p)
		}
	}
	return filters
}

func (s *svc) isPathAllowed(cat string, path string) bool {
	allowedUserAgents, ok := s.c.AllowedUserAgents[path]
	if !ok {
		// if no user agent is defined for a path, all user agents are allowed
		return true
	}

	for _, userAgent := range allowedUserAgents {
		if userAgent == cat {
			return true
		}
	}
	return false
}

func (s *svc) listContainer(ctx context.Context, req *provider.ListContainerRequest) (*provider.ListContainerResponse, error) {
	providers, err := s.findProviders(ctx, req.Ref)
	if err != nil {
		return &provider.ListContainerResponse{
			Status: status.NewStatusFromErrType(ctx, "listContainer ref: "+req.Ref.String(), err),
		}, nil
	}
	providers = getUniqueProviders(providers)

	resPath := req.Ref.GetPath()

	if len(providers) == 1 && (utils.IsRelativeReference(req.Ref) || resPath == "" || strings.HasPrefix(resPath, providers[0].ProviderPath)) {
		c, err := s.getStorageProviderClient(ctx, providers[0])
		if err != nil {
			return &provider.ListContainerResponse{
				Status: status.NewInternal(ctx, err, "error connecting to storage provider="+providers[0].Address),
			}, nil
		}
		rsp, err := c.ListContainer(ctx, req)
		if err != nil || rsp.Status.Code != rpc.Code_CODE_OK {
			return rsp, err
		}
		return rsp, nil
	}

	return s.listContainerAcrossProviders(ctx, req, providers)
}

func (s *svc) listContainerAcrossProviders(ctx context.Context, req *provider.ListContainerRequest, providers []*registry.ProviderInfo) (*provider.ListContainerResponse, error) {
	nestedInfos := make(map[string]*provider.ResourceInfo)
	log := appctx.GetLogger(ctx)

	for _, p := range s.filterProvidersByUserAgent(ctx, providers) {
		// If it's a share storage provider, don't consider it in virtual views
		if strings.HasPrefix(p.ProviderPath, "/Shares") {
			continue
		}
		c, err := s.getStorageProviderClient(ctx, p)
		if err != nil {
			log.Err(err).Msg("error connecting to storage provider=" + p.Address)
			continue
		}
		resp, err := c.ListContainer(ctx, req)
		if err != nil {
			log.Err(err).Msgf("gateway: error calling Stat %s: %+v", req.Ref.String(), p)
			continue
		}
		if resp.Status.Code != rpc.Code_CODE_OK {
			log.Err(status.NewErrorFromCode(rpc.Code_CODE_OK, "gateway"))
			continue
		}

		for _, info := range resp.Infos {
			if p, ok := nestedInfos[info.Path]; ok {
				// Since more than one providers contribute to this path,
				// use a generic ID
				p.Id = &provider.ResourceId{
					StorageId: "/",
					OpaqueId:  uuid.New().String(),
				}
				// TODO(ishank011): aggregrate properties such as etag, checksum, etc.
				p.Size += info.Size
				if utils.TSToUnixNano(info.Mtime) > utils.TSToUnixNano(p.Mtime) {
					p.Mtime = info.Mtime
					p.Etag = info.Etag
					p.Checksum = info.Checksum
				}
				if p.Etag == "" && p.Etag != info.Etag {
					p.Etag = info.Etag
				}
				p.Type = provider.ResourceType_RESOURCE_TYPE_CONTAINER
				p.MimeType = "httpd/unix-directory"
			} else {
				nestedInfos[info.Path] = info
			}
		}
	}

	infos := make([]*provider.ResourceInfo, 0, len(nestedInfos))
	for _, info := range nestedInfos {
		infos = append(infos, info)
	}

	return &provider.ListContainerResponse{
		Status: status.NewOK(ctx),
		Infos:  infos,
	}, nil
}

func (s *svc) ListContainer(ctx context.Context, req *provider.ListContainerRequest) (*provider.ListContainerResponse, error) {
	log := appctx.GetLogger(ctx)

	if utils.IsRelativeReference(req.Ref) {
		return s.listContainer(ctx, req)
	}

	p, st := s.getPath(ctx, req.Ref, req.ArbitraryMetadataKeys...)
	if st.Code != rpc.Code_CODE_OK {
		return &provider.ListContainerResponse{
			Status: st,
		}, nil
	}

	if s.isSharedFolder(ctx, p) {
		return s.listSharesFolder(ctx)
	}

	if !s.inSharedFolder(ctx, p) {
		return s.listContainer(ctx, req)
	}

	// we need to provide the info of the target, not the reference.
	if s.isShareName(ctx, p) {
		statReq := &provider.StatRequest{Ref: &provider.Reference{Path: p}}
		statRes, err := s.stat(ctx, statReq)
		if err != nil {
			return &provider.ListContainerResponse{
				Status: status.NewInternal(ctx, err, "gateway: error stating share:"+statReq.Ref.String()),
			}, nil
		}

		if statRes.Status.Code != rpc.Code_CODE_OK {
			return &provider.ListContainerResponse{
				Status: statRes.Status,
			}, nil
		}

		ri, protocol, err := s.checkRef(ctx, statRes.Info)
		if err != nil {
			return &provider.ListContainerResponse{
				Status: status.NewStatusFromErrType(ctx, "error resolving reference "+statRes.Info.Target, err),
			}, nil
		}

		if protocol == "webdav" {
			infos, err := s.webdavRefLs(ctx, statRes.Info.Target)
			if err != nil {
				return &provider.ListContainerResponse{
					Status: status.NewInternal(ctx, err, "gateway: error listing webdav reference: "+p),
				}, nil
			}

			for _, info := range infos {
				base := path.Base(info.Path)
				info.Path = path.Join(p, base)
			}
			return &provider.ListContainerResponse{
				Status: status.NewOK(ctx),
				Infos:  infos,
			}, nil
		}

		if ri.Type != provider.ResourceType_RESOURCE_TYPE_CONTAINER {
			err := errtypes.NotSupported("gateway: list container: cannot list non-container type:" + ri.Path)
			log.Err(err).Msg("gateway: error listing")
			return &provider.ListContainerResponse{
				Status: status.NewInvalidArg(ctx, "resource is not a container"),
			}, nil
		}

		newReq := &provider.ListContainerRequest{
			Ref:                   &provider.Reference{Path: ri.Path},
			ArbitraryMetadataKeys: req.ArbitraryMetadataKeys,
		}
		newRes, err := s.listContainer(ctx, newReq)
		if err != nil {
			return &provider.ListContainerResponse{
				Status: status.NewInternal(ctx, err, "gateway: error listing "+newReq.Ref.String()),
			}, nil
		}

		if newRes.Status.Code != rpc.Code_CODE_OK {
			return &provider.ListContainerResponse{
				Status: newRes.Status,
			}, nil
		}

		// paths needs to be converted
		for _, info := range newRes.Infos {
			base := path.Base(info.Path)
			info.Path = path.Join(p, base)
		}

		return newRes, nil
	}

	if s.isShareChild(ctx, p) {
		shareName, shareChild := s.splitShare(ctx, p)

		statReq := &provider.StatRequest{Ref: &provider.Reference{Path: shareName}}
		statRes, err := s.stat(ctx, statReq)
		if err != nil {
			return &provider.ListContainerResponse{
				Status: status.NewInternal(ctx, err, "gateway: error stating share child "+statReq.Ref.String()),
			}, nil
		}

		if statRes.Status.Code != rpc.Code_CODE_OK {
			return &provider.ListContainerResponse{
				Status: statRes.Status,
			}, nil
		}

		ri, protocol, err := s.checkRef(ctx, statRes.Info)
		if err != nil {
			return &provider.ListContainerResponse{
				Status: status.NewStatusFromErrType(ctx, "error resolving reference "+statRes.Info.Target, err),
			}, nil
		}

		if protocol == "webdav" {
			infos, err := s.webdavRefLs(ctx, statRes.Info.Target, shareChild)
			if err != nil {
				return &provider.ListContainerResponse{
					Status: status.NewInternal(ctx, err, "gateway: error listing webdav reference: "+p),
				}, nil
			}

			for _, info := range infos {
				base := path.Base(info.Path)
				info.Path = path.Join(shareName, shareChild, base)
			}
			return &provider.ListContainerResponse{
				Status: status.NewOK(ctx),
				Infos:  infos,
			}, nil
		}

		if ri.Type != provider.ResourceType_RESOURCE_TYPE_CONTAINER {
			err := errtypes.NotSupported("gateway: list container: cannot list non-container type:" + ri.Path)
			log.Err(err).Msg("gateway: error listing")
			return &provider.ListContainerResponse{
				Status: status.NewInvalidArg(ctx, "resource is not a container"),
			}, nil
		}

		newReq := &provider.ListContainerRequest{
			Ref:                   &provider.Reference{Path: path.Join(ri.Path, shareChild)},
			ArbitraryMetadataKeys: req.ArbitraryMetadataKeys,
		}
		newRes, err := s.listContainer(ctx, newReq)
		if err != nil {
			return &provider.ListContainerResponse{
				Status: status.NewInternal(ctx, err, "gateway: error listing "+newReq.Ref.String()),
			}, nil
		}

		if newRes.Status.Code != rpc.Code_CODE_OK {
			return &provider.ListContainerResponse{
				Status: newRes.Status,
			}, nil
		}

		// paths needs to be converted
		for _, info := range newRes.Infos {
			base := path.Base(info.Path)
			info.Path = path.Join(shareName, shareChild, base)
		}

		return newRes, nil
	}

	panic("gateway: stating an unknown path:" + p)
}

func (s *svc) getPath(ctx context.Context, ref *provider.Reference, keys ...string) (string, *rpc.Status) {
	// check if it is an id based or combined reference first
	if ref.ResourceId != nil {
		req := &provider.StatRequest{Ref: ref, ArbitraryMetadataKeys: keys}
		res, err := s.stat(ctx, req)
		if err != nil {
			return "", status.NewStatusFromErrType(ctx, "getPath ref="+ref.String(), err)
		}
		if res != nil && res.Status.Code != rpc.Code_CODE_OK {
			return "", res.Status
		}

		return res.Info.Path, res.Status
	}

	if utils.IsAbsolutePathReference(ref) {
		return ref.Path, &rpc.Status{Code: rpc.Code_CODE_OK}
	}
	return "", &rpc.Status{Code: rpc.Code_CODE_INTERNAL}
}

<<<<<<< HEAD
=======
// /home/MyShares/.
func (s *svc) isSharedFolder(ctx context.Context, p string) bool {
	return s.split(ctx, p, 2)
}

// /home/MyShares/photos/.
func (s *svc) isShareName(ctx context.Context, p string) bool {
	return s.split(ctx, p, 3)
}

// /home/MyShares/photos/Ibiza/beach.png.
func (s *svc) isShareChild(ctx context.Context, p string) bool {
	return s.split(ctx, p, 4)
}

// always validate that the path contains the share folder
// split cannot be called with i<2.
func (s *svc) split(ctx context.Context, p string, i int) bool {
	log := appctx.GetLogger(ctx)
	if i < 2 {
		panic("split called with i < 2")
	}

	parts := s.splitPath(ctx, p)

	// validate that we have always at least two elements
	if len(parts) < 2 {
		return false
	}

	// validate the share folder is always the second element, first element is always the hardcoded value of "home"
	if parts[1] != s.c.ShareFolder {
		log.Debug().Msgf("gateway: split: parts[1]:%+v != shareFolder:%+v", parts[1], s.c.ShareFolder)
		return false
	}

	log.Debug().Msgf("gateway: split: path:%+v parts:%+v shareFolder:%+v", p, parts, s.c.ShareFolder)

	if len(parts) == i && parts[i-1] != "" {
		return true
	}

	return false
}

// path must contain a share path with share children, if not it will panic.
// should be called after checking isShareChild == true.
func (s *svc) splitShare(ctx context.Context, p string) (string, string) {
	parts := s.splitPath(ctx, p)
	if len(parts) != 4 {
		panic("gateway: path for splitShare does not contain 4 elements:" + p)
	}

	shareName := path.Join("/", parts[0], parts[1], parts[2])
	shareChild := path.Join("/", parts[3])
	return shareName, shareChild
}

func (s *svc) splitPath(_ context.Context, p string) []string {
	p = strings.Trim(p, "/")
	return strings.SplitN(p, "/", 4) // ["home", "MyShares", "photos", "Ibiza/beach.png"]
}

func (s *svc) getSharedFolder(ctx context.Context) string {
	home := s.getHome(ctx)
	shareFolder := path.Join(home, s.c.ShareFolder)
	return shareFolder
}

>>>>>>> 79a7d134
func (s *svc) CreateSymlink(ctx context.Context, req *provider.CreateSymlinkRequest) (*provider.CreateSymlinkResponse, error) {
	return &provider.CreateSymlinkResponse{
		Status: status.NewUnimplemented(ctx, errtypes.NotSupported("CreateSymlink not implemented"), "CreateSymlink not implemented"),
	}, nil
}

func (s *svc) ListFileVersions(ctx context.Context, req *provider.ListFileVersionsRequest) (*provider.ListFileVersionsResponse, error) {
	c, err := s.find(ctx, req.Ref)
	if err != nil {
		return &provider.ListFileVersionsResponse{
			Status: status.NewStatusFromErrType(ctx, "ListFileVersions ref="+req.Ref.String(), err),
		}, nil
	}

	res, err := c.ListFileVersions(ctx, req)
	if err != nil {
		return nil, errors.Wrap(err, "gateway: error calling ListFileVersions")
	}

	return res, nil
}

func (s *svc) RestoreFileVersion(ctx context.Context, req *provider.RestoreFileVersionRequest) (*provider.RestoreFileVersionResponse, error) {
	c, err := s.find(ctx, req.Ref)
	if err != nil {
		return &provider.RestoreFileVersionResponse{
			Status: status.NewStatusFromErrType(ctx, "RestoreFileVersion ref="+req.Ref.String(), err),
		}, nil
	}

	res, err := c.RestoreFileVersion(ctx, req)
	if err != nil {
		return nil, errors.Wrap(err, "gateway: error calling RestoreFileVersion")
	}

	return res, nil
}

func (s *svc) ListRecycleStream(_ *provider.ListRecycleStreamRequest, _ gateway.GatewayAPI_ListRecycleStreamServer) error {
	return errtypes.NotSupported("ListRecycleStream unimplemented")
}

// TODO use the ListRecycleRequest.Ref to only list the trash of a specific storage.
func (s *svc) ListRecycle(ctx context.Context, req *provider.ListRecycleRequest) (*provider.ListRecycleResponse, error) {
	c, err := s.find(ctx, req.GetRef())
	if err != nil {
		return &provider.ListRecycleResponse{
			Status: status.NewStatusFromErrType(ctx, "ListFileVersions ref="+req.Ref.String(), err),
		}, nil
	}

	res, err := c.ListRecycle(ctx, req)
	if err != nil {
		return nil, errors.Wrap(err, "gateway: error calling ListRecycleRequest")
	}

	return res, nil
}

func (s *svc) RestoreRecycleItem(ctx context.Context, req *provider.RestoreRecycleItemRequest) (*provider.RestoreRecycleItemResponse, error) {
	c, err := s.find(ctx, req.Ref)
	if err != nil {
		return &provider.RestoreRecycleItemResponse{
			Status: status.NewStatusFromErrType(ctx, "RestoreRecycleItem ref="+req.Ref.String(), err),
		}, nil
	}

	res, err := c.RestoreRecycleItem(ctx, req)
	if err != nil {
		return nil, errors.Wrap(err, "gateway: error calling RestoreRecycleItem")
	}

	return res, nil
}

func (s *svc) PurgeRecycle(ctx context.Context, req *provider.PurgeRecycleRequest) (*provider.PurgeRecycleResponse, error) {
	c, err := s.find(ctx, req.Ref)
	if err != nil {
		return &provider.PurgeRecycleResponse{
			Status: status.NewStatusFromErrType(ctx, "PurgeRecycle ref="+req.Ref.String(), err),
		}, nil
	}

	res, err := c.PurgeRecycle(ctx, req)
	if err != nil {
		return nil, errors.Wrap(err, "gateway: error calling PurgeRecycle")
	}
	return res, nil
}

func (s *svc) GetQuota(ctx context.Context, req *gateway.GetQuotaRequest) (*provider.GetQuotaResponse, error) {
	c, err := s.find(ctx, req.Ref)
	if err != nil {
		return &provider.GetQuotaResponse{
			Status: status.NewStatusFromErrType(ctx, "GetQuota ref="+req.Ref.String(), err),
		}, nil
	}

	res, err := c.GetQuota(ctx, &provider.GetQuotaRequest{
		Opaque: req.GetOpaque(),
		Ref:    req.GetRef(),
	})
	if err != nil {
		return nil, errors.Wrap(err, "gateway: error calling GetQuota")
	}
	return res, nil
}

func (s *svc) findByPath(ctx context.Context, path string) (provider.ProviderAPIClient, error) {
	ref := &provider.Reference{Path: path}
	return s.find(ctx, ref)
}

func (s *svc) find(ctx context.Context, ref *provider.Reference) (provider.ProviderAPIClient, error) {
	p, err := s.findProviders(ctx, ref)
	if err != nil {
		return nil, err
	}
	return s.getStorageProviderClient(ctx, p[0])
}

func (s *svc) getStorageProviderClient(_ context.Context, p *registry.ProviderInfo) (provider.ProviderAPIClient, error) {
	c, err := pool.GetStorageProviderServiceClient(pool.Endpoint(p.Address))
	if err != nil {
		err = errors.Wrap(err, "gateway: error getting a storage provider client")
		return nil, err
	}

	return c, nil
}

func (s *svc) findProviders(ctx context.Context, ref *provider.Reference) ([]*registry.ProviderInfo, error) {
	c, err := pool.GetStorageRegistryClient(pool.Endpoint(s.c.StorageRegistryEndpoint))
	if err != nil {
		return nil, errors.Wrap(err, "gateway: error getting storage registry client")
	}

	res, err := c.GetStorageProviders(ctx, &registry.GetStorageProvidersRequest{
		Ref: ref,
	})

	if err != nil {
		return nil, errors.Wrap(err, "gateway: error calling GetStorageProvider")
	}

	if res.Status.Code != rpc.Code_CODE_OK {
		switch res.Status.Code {
		case rpc.Code_CODE_NOT_FOUND:
			return nil, errtypes.NotFound("gateway: storage provider not found for reference:" + ref.String())
		case rpc.Code_CODE_PERMISSION_DENIED:
			return nil, errtypes.PermissionDenied("gateway: " + res.Status.Message + " for " + ref.String() + " with code " + res.Status.Code.String())
		case rpc.Code_CODE_INVALID_ARGUMENT, rpc.Code_CODE_FAILED_PRECONDITION, rpc.Code_CODE_OUT_OF_RANGE:
			return nil, errtypes.BadRequest("gateway: " + res.Status.Message + " for " + ref.String() + " with code " + res.Status.Code.String())
		case rpc.Code_CODE_UNIMPLEMENTED:
			return nil, errtypes.NotSupported("gateway: " + res.Status.Message + " for " + ref.String() + " with code " + res.Status.Code.String())
		default:
			return nil, status.NewErrorFromCode(res.Status.Code, "gateway")
		}
	}

	if res.Providers == nil {
		return nil, errtypes.NotFound("gateway: provider is nil")
	}

	return res.Providers, nil
}

func getUniqueProviders(providers []*registry.ProviderInfo) []*registry.ProviderInfo {
	unique := make(map[string]*registry.ProviderInfo)
	for _, p := range providers {
		unique[p.Address] = p
	}
	res := make([]*registry.ProviderInfo, 0, len(unique))
	for _, provider := range unique {
		res = append(res, provider)
	}
	return res
}<|MERGE_RESOLUTION|>--- conflicted
+++ resolved
@@ -33,25 +33,14 @@
 	provider "github.com/cs3org/go-cs3apis/cs3/storage/provider/v1beta1"
 	registry "github.com/cs3org/go-cs3apis/cs3/storage/registry/v1beta1"
 	types "github.com/cs3org/go-cs3apis/cs3/types/v1beta1"
-<<<<<<< HEAD
 	"github.com/cs3org/reva/internal/http/services/owncloud/ocs/conversions"
-	ctxpkg "github.com/cs3org/reva/pkg/ctx"
-	rtrace "github.com/cs3org/reva/pkg/trace"
-	"github.com/cs3org/reva/pkg/utils"
-
-=======
->>>>>>> 79a7d134
 	"github.com/cs3org/reva/pkg/appctx"
 	ctxpkg "github.com/cs3org/reva/pkg/ctx"
 	"github.com/cs3org/reva/pkg/errtypes"
 	"github.com/cs3org/reva/pkg/rgrpc/status"
 	"github.com/cs3org/reva/pkg/rgrpc/todo/pool"
-<<<<<<< HEAD
-=======
-	"github.com/cs3org/reva/pkg/storage/utils/etag"
 	rtrace "github.com/cs3org/reva/pkg/trace"
 	"github.com/cs3org/reva/pkg/utils"
->>>>>>> 79a7d134
 	"github.com/golang-jwt/jwt"
 	"github.com/google/uuid"
 	"github.com/pkg/errors"
@@ -872,15 +861,6 @@
 	return res, nil
 }
 
-<<<<<<< HEAD
-=======
-// check if the path contains the prefix of the shared folder.
-func (s *svc) inSharedFolder(ctx context.Context, p string) bool {
-	sharedFolder := s.getSharedFolder(ctx)
-	return strings.HasPrefix(p, sharedFolder)
-}
-
->>>>>>> 79a7d134
 func (s *svc) Delete(ctx context.Context, req *provider.DeleteRequest) (*provider.DeleteResponse, error) {
 	log := appctx.GetLogger(ctx)
 	p, st := s.getPath(ctx, req.Ref)
@@ -1931,78 +1911,11 @@
 	return "", &rpc.Status{Code: rpc.Code_CODE_INTERNAL}
 }
 
-<<<<<<< HEAD
-=======
-// /home/MyShares/.
-func (s *svc) isSharedFolder(ctx context.Context, p string) bool {
-	return s.split(ctx, p, 2)
-}
-
-// /home/MyShares/photos/.
-func (s *svc) isShareName(ctx context.Context, p string) bool {
-	return s.split(ctx, p, 3)
-}
-
-// /home/MyShares/photos/Ibiza/beach.png.
-func (s *svc) isShareChild(ctx context.Context, p string) bool {
-	return s.split(ctx, p, 4)
-}
-
-// always validate that the path contains the share folder
-// split cannot be called with i<2.
-func (s *svc) split(ctx context.Context, p string, i int) bool {
-	log := appctx.GetLogger(ctx)
-	if i < 2 {
-		panic("split called with i < 2")
-	}
-
-	parts := s.splitPath(ctx, p)
-
-	// validate that we have always at least two elements
-	if len(parts) < 2 {
-		return false
-	}
-
-	// validate the share folder is always the second element, first element is always the hardcoded value of "home"
-	if parts[1] != s.c.ShareFolder {
-		log.Debug().Msgf("gateway: split: parts[1]:%+v != shareFolder:%+v", parts[1], s.c.ShareFolder)
-		return false
-	}
-
-	log.Debug().Msgf("gateway: split: path:%+v parts:%+v shareFolder:%+v", p, parts, s.c.ShareFolder)
-
-	if len(parts) == i && parts[i-1] != "" {
-		return true
-	}
-
-	return false
-}
-
-// path must contain a share path with share children, if not it will panic.
-// should be called after checking isShareChild == true.
-func (s *svc) splitShare(ctx context.Context, p string) (string, string) {
-	parts := s.splitPath(ctx, p)
-	if len(parts) != 4 {
-		panic("gateway: path for splitShare does not contain 4 elements:" + p)
-	}
-
-	shareName := path.Join("/", parts[0], parts[1], parts[2])
-	shareChild := path.Join("/", parts[3])
-	return shareName, shareChild
-}
-
 func (s *svc) splitPath(_ context.Context, p string) []string {
 	p = strings.Trim(p, "/")
 	return strings.SplitN(p, "/", 4) // ["home", "MyShares", "photos", "Ibiza/beach.png"]
 }
 
-func (s *svc) getSharedFolder(ctx context.Context) string {
-	home := s.getHome(ctx)
-	shareFolder := path.Join(home, s.c.ShareFolder)
-	return shareFolder
-}
-
->>>>>>> 79a7d134
 func (s *svc) CreateSymlink(ctx context.Context, req *provider.CreateSymlinkRequest) (*provider.CreateSymlinkResponse, error) {
 	return &provider.CreateSymlinkResponse{
 		Status: status.NewUnimplemented(ctx, errtypes.NotSupported("CreateSymlink not implemented"), "CreateSymlink not implemented"),
